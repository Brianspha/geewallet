#!/usr/bin/env fsharpi

open System
open System.IO
open System.Linq
open System.Diagnostics
#load "Infra.fs"
open FSX.Infrastructure


let UNIX_NAME = "gwallet"
let CONSOLE_FRONTEND = "GWallet.Frontend.Console"
let GTK_FRONTEND = "GWallet.Frontend.XF.Gtk"
let DEFAULT_SOLUTION_FILE = "gwallet.core.sln"
let LINUX_SOLUTION_FILE = "gwallet.linux.sln"

type Frontend =
    | Console
    | Gtk
    member self.GetProjectName() =
        match self with
        | Console -> CONSOLE_FRONTEND
        | Gtk -> GTK_FRONTEND
    override self.ToString() =
        sprintf "%A" self

type BinaryConfig =
    | Debug
    | Release
    override self.ToString() =
        sprintf "%A" self

let rec private GatherTarget (args: string list, targetSet: Option<string>): Option<string> =
    match args with
    | [] -> targetSet
    | head::tail ->
        if (targetSet.IsSome) then
            failwith "only one target can be passed to make"
        GatherTarget (tail, Some (head))

let buildConfigContents =
    let buildConfig = FileInfo (Path.Combine (__SOURCE_DIRECTORY__, "build.config"))
    if not (buildConfig.Exists) then
        Console.Error.WriteLine "ERROR: configure hasn't been run yet, run ./configure.sh first"
        Environment.Exit 1

    let skipBlankLines line = not <| String.IsNullOrWhiteSpace line
    let splitLineIntoKeyValueTuple (line:string) =
        let pair = line.Split([|'='|], StringSplitOptions.RemoveEmptyEntries)
        if pair.Length <> 2 then
            failwith "All lines in build.config must conform to format:\n\tkey=value"
        pair.[0], pair.[1]

    let buildConfigContents =
        File.ReadAllLines buildConfig.FullName
        |> Array.filter skipBlankLines
        |> Array.map splitLineIntoKeyValueTuple
        |> Map.ofArray
    buildConfigContents

let GetOrExplain key map =
    match map |> Map.tryFind key with
    | Some k -> k
    | None   -> failwithf "No entry exists in build.config with a key '%s'." key

let prefix = buildConfigContents |> GetOrExplain "Prefix"
let libInstallDir = DirectoryInfo (Path.Combine (prefix, "lib", UNIX_NAME))
let binInstallDir = DirectoryInfo (Path.Combine (prefix, "bin"))

let wrapperScript = """#!/bin/sh
set -e
exec mono "$TARGET_DIR/$GWALLET_PROJECT.exe" "$@"
"""

let rootDir = DirectoryInfo(Path.Combine(__SOURCE_DIRECTORY__, ".."))

let PrintNugetVersion () =
    let nugetExe = Path.Combine(rootDir.FullName, ".nuget", "nuget.exe") |> FileInfo
    if not (nugetExe.Exists) then
        false
    else
        let nugetProc = Process.Execute (sprintf "mono %s" nugetExe.FullName, Echo.Off)
        let firstChunk = nugetProc.Output.First()
        match firstChunk with
        | StdOut stdOut ->
            Console.WriteLine stdOut
            true
        | StdErr stdErr ->
            Process.PrintToScreen nugetProc.Output
            Console.WriteLine()
            failwith "nuget process' output contained errors ^"

let BuildSolution buildTool solutionFileName binaryConfig extraOptions =

    let configOption = sprintf "/p:Configuration=%s" (binaryConfig.ToString())
    let configOptions =
        match buildConfigContents |> Map.tryFind "DefineConstants" with
        | Some constants -> sprintf "%s;DefineConstants=%s" configOption constants
        | None   -> configOption
    let buildProcess = Process.Execute (sprintf "%s %s %s %s"
                                                buildTool
                                                solutionFileName
                                                configOptions
                                                extraOptions,
                                        Echo.All)
    if (buildProcess.ExitCode <> 0) then
        Console.Error.WriteLine (sprintf "%s build failed" buildTool)
        PrintNugetVersion() |> ignore
        Environment.Exit 1

let JustBuild binaryConfig: Frontend*FileInfo =
    printfn "Building in %s mode..." (binaryConfig.ToString().ToUpper())
    let buildTool = Map.tryFind "BuildTool" buildConfigContents
    if buildTool.IsNone then
        failwith "A BuildTool should have been chosen by the configure script, please report this bug"

    BuildSolution buildTool.Value DEFAULT_SOLUTION_FILE binaryConfig String.Empty

    let frontend =
        // older mono versions (which only have xbuild, not msbuild) can't compile .NET Standard assemblies
        if buildTool.Value = "msbuild" && Misc.GuessPlatform () = Misc.Platform.Linux then

            let isGtkPresent = (Process.Execute("pkg-config gtk-sharp-2.0", Echo.All).ExitCode = 0)

            if isGtkPresent then

                // somehow, msbuild doesn't restore the dependencies of the GTK frontend (Xamarin.Forms in particular)
                // when targetting the LINUX_SOLUTION_FILE below, so we need this workaround. TODO: report this bug
                let nugetWorkaround =
                    sprintf "mono .nuget/nuget.exe restore src/%s/%s.fsproj -SolutionDirectory ." GTK_FRONTEND GTK_FRONTEND
                Process.Execute(nugetWorkaround, Echo.All) |> ignore

                BuildSolution "msbuild" LINUX_SOLUTION_FILE binaryConfig "/t:Restore"
                // TODO: report as a bug the fact that /t:Restore;Build doesn't work while /t:Restore and later /t:Build does
                BuildSolution "msbuild" LINUX_SOLUTION_FILE binaryConfig "/t:Build"
                Frontend.Gtk
            else
                Frontend.Console
        else
            Frontend.Console

    let scriptName = sprintf "%s-%s" UNIX_NAME (frontend.ToString().ToLower())
    let launcherScriptFile = FileInfo (Path.Combine (__SOURCE_DIRECTORY__, "bin", scriptName))
    Directory.CreateDirectory(launcherScriptFile.Directory.FullName) |> ignore
    let wrapperScriptWithPaths =
        wrapperScript.Replace("$TARGET_DIR", libInstallDir.FullName)
                     .Replace("$GWALLET_PROJECT", frontend.GetProjectName())
    File.WriteAllText (launcherScriptFile.FullName, wrapperScriptWithPaths)
    frontend,launcherScriptFile

let MakeCheckCommand (commandName: string) =
    if (Process.CommandCheck commandName).IsNone then
        Console.Error.WriteLine (sprintf "%s not found, please install it first" commandName)
        Environment.Exit 1

let GetPathToFrontend (frontend: Frontend) (binaryConfig: BinaryConfig): DirectoryInfo*FileInfo =
    let frontendProjName = frontend.GetProjectName()
    let dir = Path.Combine ("src", frontendProjName, "bin", binaryConfig.ToString()) |> DirectoryInfo
    let mainExecFile = Path.Combine(dir.FullName, frontendProjName + ".exe") |> FileInfo
    dir,mainExecFile

let maybeTarget = GatherTarget (Util.FsxArguments(), None)
match maybeTarget with
| None ->
    JustBuild BinaryConfig.Debug
        |> ignore

| Some("release") ->
    JustBuild BinaryConfig.Release
        |> ignore

| Some "nuget" ->
    Console.WriteLine "This target is for debugging purposes."

    if not (PrintNugetVersion()) then
        Console.Error.WriteLine "Nuget executable has not been downloaded yet, try `make` alone first"
        Environment.Exit 1

| Some("zip") ->
    let zipCommand = "zip"
    MakeCheckCommand zipCommand

    let version = Misc.GetCurrentVersion(rootDir).ToString()

    let release = BinaryConfig.Release
    let frontend,script = JustBuild release
    let binDir = "bin"
    Directory.CreateDirectory(binDir) |> ignore

    let zipNameWithoutExtension = sprintf "%s-v%s" script.Name version
    let zipName = sprintf "%s.zip" zipNameWithoutExtension
    let pathToZip = Path.Combine(binDir, zipName)
    if (File.Exists (pathToZip)) then
        File.Delete (pathToZip)

    let pathToFolderToBeZipped = Path.Combine(binDir, zipNameWithoutExtension)
    if (Directory.Exists (pathToFolderToBeZipped)) then
        Directory.Delete (pathToFolderToBeZipped, true)

    let pathToFrontend,_ = GetPathToFrontend frontend release
    let zipRun = Process.Execute(sprintf "cp -rfvp %s %s" pathToFrontend.FullName pathToFolderToBeZipped, Echo.All)
    if (zipRun.ExitCode <> 0) then
        Console.Error.WriteLine "Precopy for ZIP compression failed"
        Environment.Exit 1

    let previousCurrentDir = Directory.GetCurrentDirectory()
    Directory.SetCurrentDirectory binDir
    let zipLaunch = sprintf "%s -r %s %s"
                            zipCommand zipName zipNameWithoutExtension
    let zipRun = Process.Execute(zipLaunch, Echo.All)
    if (zipRun.ExitCode <> 0) then
        Console.Error.WriteLine "ZIP compression failed"
        Environment.Exit 1
    Directory.SetCurrentDirectory previousCurrentDir

| Some("check") ->
    Console.WriteLine "Running tests..."
    Console.WriteLine ()

    let nunitCommand = "nunit-console"
    MakeCheckCommand nunitCommand
    let testAssembly = "GWallet.Backend.Tests"
    let testAssemblyPath = Path.Combine(__SOURCE_DIRECTORY__, "..", "src", testAssembly, "bin",
                                        testAssembly + ".dll")
    if not (File.Exists(testAssemblyPath)) then
        failwithf "File not found: %s" testAssemblyPath
    let nunitRun = Process.Execute(sprintf "%s %s" nunitCommand testAssemblyPath,
                                   Echo.All)
    if (nunitRun.ExitCode <> 0) then
        Console.Error.WriteLine "Tests failed"
        Environment.Exit 1

| Some("install") ->
    let frontend,launcherScript = JustBuild BinaryConfig.Release

    let mainBinariesDir = DirectoryInfo (Path.Combine(__SOURCE_DIRECTORY__, "..",
                                                       "src", frontend.GetProjectName(), "bin", "Release"))

    Console.WriteLine "Installing..."
    Console.WriteLine ()
    Directory.CreateDirectory(libInstallDir.FullName) |> ignore
    Misc.CopyDirectoryRecursively (mainBinariesDir, libInstallDir)

    let finalLauncherScriptInPrefix = FileInfo (Path.Combine(binInstallDir.FullName, launcherScript.Name))
    if not (Directory.Exists(finalLauncherScriptInPrefix.Directory.FullName)) then
        Directory.CreateDirectory(finalLauncherScriptInPrefix.Directory.FullName) |> ignore
    File.Copy(launcherScript.FullName, finalLauncherScriptInPrefix.FullName, true)
    if ((Process.Execute(sprintf "chmod ugo+x %s" finalLauncherScriptInPrefix.FullName, Echo.Off)).ExitCode <> 0) then
        failwith "Unexpected chmod failure, please report this bug"

| Some("run") ->
    let oldVersionOfMono =
        let versionOfMonoWhereRunningExesDirectlyIsSupported = "5.16"

        match Misc.GuessPlatform() with
        | Misc.Platform.Windows ->
            // not using Mono anyway
            false
        | Misc.Platform.Mac ->
            // unlikely that anyone uses old Mono versions in Mac, as it's easy to update (TODO: detect anyway)
            false
        | Misc.Platform.Linux ->
            let pkgConfig = "pkg-config"
            if (Process.CommandCheck pkgConfig).IsNone then
                failwithf "'%s' was uninstalled after ./configure.sh was invoked?" pkgConfig
            let pkgConfigCmd = sprintf "%s --atleast-version=%s mono"
                                   pkgConfig versionOfMonoWhereRunningExesDirectlyIsSupported
            let processResult = Process.Execute(pkgConfigCmd, Echo.OutputOnly)
            processResult.ExitCode <> 0

    let debug = BinaryConfig.Debug
    let frontend,_ = JustBuild debug

    let frontendDir,frontendExecutable = GetPathToFrontend frontend debug

<<<<<<< HEAD
    let startInfo = ProcessStartInfo(FileName = frontendExecutable.FullName,
                                     UseShellExecute = false)
=======
    let startInfo =
        if oldVersionOfMono then
            ProcessStartInfo(FileName = "mono", Arguments = pathToFrontend, UseShellExecute = false)
        else
            ProcessStartInfo(FileName = pathToFrontend, UseShellExecute = false)
>>>>>>> 403709a6
    startInfo.EnvironmentVariables.["MONO_ENV_OPTIONS"] <- "--debug"

    let proc = Process.Start startInfo
    proc.WaitForExit()

| Some "update-servers" ->
    let utxoCoinRelativePath = Path.Combine("src", "GWallet.Backend", "UtxoCoin")

    let btcServersUrl = "https://raw.githubusercontent.com/spesmilo/electrum/master/electrum/servers.json"
    let btcServersFileRelativePath = Path.Combine(utxoCoinRelativePath, "btc-servers.json")
    let updateBtc = Process.Execute (sprintf "curl --fail -o %s %s" btcServersFileRelativePath btcServersUrl, Echo.All)
    if (updateBtc.ExitCode <> 0) then
        Console.Error.WriteLine "Update failed"
        Environment.Exit 1

    let ltcServersUrl = "https://raw.githubusercontent.com/pooler/electrum-ltc/master/electrum_ltc/servers.json"
    let ltcServersFileRelativePath = Path.Combine(utxoCoinRelativePath, "ltc-servers.json")
    let updateLtc = Process.Execute (sprintf "curl --fail -o %s %s" ltcServersFileRelativePath ltcServersUrl, Echo.All)
    if (updateLtc.ExitCode <> 0) then
        Console.Error.WriteLine "Update failed"
        Environment.Exit 1

| Some(someOtherTarget) ->
    Console.Error.WriteLine("Unrecognized target: " + someOtherTarget)
    Environment.Exit 2<|MERGE_RESOLUTION|>--- conflicted
+++ resolved
@@ -273,16 +273,12 @@
 
     let frontendDir,frontendExecutable = GetPathToFrontend frontend debug
 
-<<<<<<< HEAD
-    let startInfo = ProcessStartInfo(FileName = frontendExecutable.FullName,
-                                     UseShellExecute = false)
-=======
+    let pathToFrontend = frontendExecutable.FullName
     let startInfo =
         if oldVersionOfMono then
             ProcessStartInfo(FileName = "mono", Arguments = pathToFrontend, UseShellExecute = false)
         else
             ProcessStartInfo(FileName = pathToFrontend, UseShellExecute = false)
->>>>>>> 403709a6
     startInfo.EnvironmentVariables.["MONO_ENV_OPTIONS"] <- "--debug"
 
     let proc = Process.Start startInfo
