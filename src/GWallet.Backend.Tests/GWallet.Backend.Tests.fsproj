﻿<?xml version="1.0" encoding="utf-8"?>
<Project ToolsVersion="4.0" DefaultTargets="Build" xmlns="http://schemas.microsoft.com/developer/msbuild/2003">
  <Import Project="$(MSBuildExtensionsPath)\$(MSBuildToolsVersion)\Microsoft.Common.props" Condition="Exists('$(MSBuildExtensionsPath)\$(MSBuildToolsVersion)\Microsoft.Common.props')" />
  <PropertyGroup>
    <Configuration Condition=" '$(Configuration)' == '' ">Debug</Configuration>
    <Platform Condition=" '$(Platform)' == '' ">AnyCPU</Platform>
    <ProjectGuid>{F9448076-88BE-4045-8704-A652D133E036}</ProjectGuid>
    <OutputType>Library</OutputType>
    <RootNamespace>GWallet.Backend.Tests</RootNamespace>
    <AssemblyName>GWallet.Backend.Tests</AssemblyName>
    <TargetFrameworkVersion>v4.5.2</TargetFrameworkVersion>
    <TargetFSharpCoreVersion>4.4.1.0</TargetFSharpCoreVersion>
    <AutoGenerateBindingRedirects>true</AutoGenerateBindingRedirects>
    <Name>GWallet.Backend.Tests</Name>
    <TargetFrameworkProfile />
  </PropertyGroup>
  <PropertyGroup Condition=" '$(Configuration)|$(Platform)' == 'Debug|AnyCPU' ">
    <DebugSymbols>true</DebugSymbols>
    <DebugType>full</DebugType>
    <Optimize>false</Optimize>
    <Tailcalls>false</Tailcalls>
    <OutputPath>bin\</OutputPath>
    <DefineConstants>DEBUG;TRACE</DefineConstants>
    <WarningLevel>3</WarningLevel>
    <DocumentationFile>bin\$(Configuration)\$(AssemblyName).XML</DocumentationFile>
  </PropertyGroup>
  <PropertyGroup Condition=" '$(Configuration)|$(Platform)' == 'Release|AnyCPU' ">
    <DebugType>pdbonly</DebugType>
    <Optimize>true</Optimize>
    <Tailcalls>true</Tailcalls>
    <OutputPath>bin\</OutputPath>
    <DefineConstants>TRACE</DefineConstants>
    <WarningLevel>3</WarningLevel>
    <DocumentationFile>bin\$(Configuration)\$(AssemblyName).XML</DocumentationFile>
  </PropertyGroup>
  <PropertyGroup>
    <MinimumVisualStudioVersion Condition="'$(MinimumVisualStudioVersion)' == ''">11</MinimumVisualStudioVersion>
  </PropertyGroup>
  <Choose>
    <When Condition="Exists('$(MSBuildExtensionsPath32)\..\Microsoft SDKs\F#')">
      <PropertyGroup>
        <FSharpSdkPathPrefix>$(MSBuildExtensionsPath32)\..\Microsoft SDKs\F#</FSharpSdkPathPrefix>
      </PropertyGroup>
    </When>
    <Otherwise>
      <Choose>
        <When Condition="Exists('$(MSBuildExtensionsPath32)\..\..\..\..\Microsoft SDKs\F#')">
          <PropertyGroup>
            <FSharpSdkPathPrefix>$(MSBuildExtensionsPath32)\..\..\..\..\Microsoft SDKs\F#</FSharpSdkPathPrefix>
          </PropertyGroup>
        </When>
        <Otherwise>
          <PropertyGroup>
            <FSharpSdkPathPrefix></FSharpSdkPathPrefix>
          </PropertyGroup>
        </Otherwise>
      </Choose>
    </Otherwise>
  </Choose>
  <PropertyGroup>
    <FSharpSdkPathSuffix>Framework\v4.0\Microsoft.FSharp.Targets</FSharpSdkPathSuffix>
  </PropertyGroup>
  <Choose>
    <When Condition="'$(FSharpSdkPathPrefix)' == ''">
      <PropertyGroup>
        <FSharpTargetsPath></FSharpTargetsPath>
      </PropertyGroup>
    </When>
    <Otherwise>
      <Choose>
        <When Condition="Exists('$(FSharpSdkPathPrefix)\4.1\$(FSharpSdkPathSuffix)')">
          <PropertyGroup>
            <FSharpTargetsPath>$(FSharpSdkPathPrefix)\4.1\$(FSharpSdkPathSuffix)</FSharpTargetsPath>
          </PropertyGroup>
        </When>
        <Otherwise>
          <Choose>
            <When Condition="Exists('$(FSharpSdkPathPrefix)\4.0\$(FSharpSdkPathSuffix)')">
              <PropertyGroup>
                <FSharpTargetsPath>$(FSharpSdkPathPrefix)\4.0\$(FSharpSdkPathSuffix)</FSharpTargetsPath>
              </PropertyGroup>
            </When>
            <Otherwise>
              <Choose>
                <When Condition="Exists('$(FSharpSdkPathPrefix)\3.1\$(FSharpSdkPathSuffix)')">
                  <PropertyGroup>
                    <FSharpTargetsPath>$(FSharpSdkPathPrefix)\3.1\$(FSharpSdkPathSuffix)</FSharpTargetsPath>
                  </PropertyGroup>
                </When>
                <Otherwise>
                  <Choose>
                    <When Condition="Exists('$(FSharpSdkPathPrefix)\3.0\$(FSharpSdkPathSuffix)')">
                      <PropertyGroup>
                        <FSharpTargetsPath>$(FSharpSdkPathPrefix)\3.0\$(FSharpSdkPathSuffix)</FSharpTargetsPath>
                      </PropertyGroup>
                    </When>
                    <Otherwise>
                      <PropertyGroup>
                        <FSharpTargetsPath></FSharpTargetsPath>
                      </PropertyGroup>
                    </Otherwise>
                  </Choose>
                </Otherwise>
              </Choose>
            </Otherwise>
          </Choose>
        </Otherwise>
      </Choose>
    </Otherwise>
  </Choose>
  <Import Condition="'$(FSharpTargetsPath)' != ''" Project="$(FSharpTargetsPath)" />
  <ItemGroup>
    <Folder Include="data\" />
  </ItemGroup>
  <ItemGroup>
    <Reference Include="mscorlib" />
    <Reference Include="nunit.framework">
      <HintPath>..\..\packages\NUnit.2.6.4\lib\nunit.framework.dll</HintPath>
    </Reference>
    <Reference Include="System" />
    <Reference Include="System.Core" />
    <Reference Include="System.Numerics" />
    <Reference Include="Newtonsoft.Json">
      <HintPath>..\..\packages\Newtonsoft.Json.10.0.3\lib\net45\Newtonsoft.Json.dll</HintPath>
    </Reference>
    <Reference Include="BouncyCastle.Crypto">
      <HintPath>..\..\packages\BouncyCastle.1.8.1\lib\BouncyCastle.Crypto.dll</HintPath>
    </Reference>
    <Reference Include="Microsoft.CSharp" />
    <Reference Include="Nethereum.Hex">
      <HintPath>..\..\packages\Nethereum.Hex.2.4.0\lib\net451\Nethereum.Hex.dll</HintPath>
    </Reference>
    <Reference Include="Nethereum.RLP">
      <HintPath>..\..\packages\Nethereum.RLP.2.4.0\lib\net451\Nethereum.RLP.dll</HintPath>
    </Reference>
    <Reference Include="Nethereum.Util">
      <HintPath>..\..\packages\Nethereum.Util.2.4.0\lib\net451\Nethereum.Util.dll</HintPath>
    </Reference>
    <Reference Include="Nethereum.Signer">
      <HintPath>..\..\packages\Nethereum.Signer.2.4.0\lib\net451\Nethereum.Signer.dll</HintPath>
    </Reference>
<<<<<<< HEAD
    <Reference Include="FSharp.Core">
      <HintPath>..\..\packages\FSharp.Core.4.3.4\lib\net45\FSharp.Core.dll</HintPath>
=======
    <Reference Include="System.Net.Http" />
    <Reference Include="NBitcoin">
      <HintPath>..\..\packages\NBitcoin.4.0.0.51\lib\net452\NBitcoin.dll</HintPath>
>>>>>>> 1f5c6c6f
    </Reference>
  </ItemGroup>
  <Target Name="BeforeBuild">
    <Message Condition="'$(FSharpTargetsPath)' == ''" Importance="High" Text="F# SDK path was not found!" />
  </Target>
  <!-- To modify your build process, add your task inside one of the targets below and uncomment it. 
       Other similar extension points exist, see Microsoft.Common.targets.
  <Target Name="AfterBuild">
  </Target>
  -->
  <ItemGroup>
    <Content Include="..\GWallet.Frontend.Console\App.config">
      <Link>App.config</Link>
    </Content>
    <Compile Include="..\GWallet.Backend\CommonAssemblyInfo.fs">
      <Link>CommonAssemblyInfo.fs</Link>
    </Compile>
    <ProjectReference Include="..\GWallet.Backend\GWallet.Backend.fsproj">
      <Project>{96F9B3E5-11F8-4F5F-AADC-51D0D995B3D2}</Project>
      <Name>GWallet.Backend</Name>
    </ProjectReference>
    <Compile Include="MarshallingData.fs" />
    <Compile Include="Serialization.fs" />
    <Compile Include="Deserialization.fs" />
    <Compile Include="FaultTolerance.fs" />
    <Compile Include="Parallelization.fs" />
    <Compile Include="Shuffling.fs" />
    <Compile Include="StratumParsing.fs" />
    <Content Include="packages.config" />
    <EmbeddedResource Include="data\signedAndFormattedDaiTransaction.json" />
    <EmbeddedResource Include="data\unsignedAndFormattedDaiTransaction.json" />
    <Compile Include="ElectrumIntegrationTests.fs" />
    <Compile Include="WarpWallet.fs" />
  </ItemGroup>
</Project><|MERGE_RESOLUTION|>--- conflicted
+++ resolved
@@ -139,14 +139,12 @@
     <Reference Include="Nethereum.Signer">
       <HintPath>..\..\packages\Nethereum.Signer.2.4.0\lib\net451\Nethereum.Signer.dll</HintPath>
     </Reference>
-<<<<<<< HEAD
     <Reference Include="FSharp.Core">
       <HintPath>..\..\packages\FSharp.Core.4.3.4\lib\net45\FSharp.Core.dll</HintPath>
-=======
+    </Reference>
     <Reference Include="System.Net.Http" />
     <Reference Include="NBitcoin">
       <HintPath>..\..\packages\NBitcoin.4.0.0.51\lib\net452\NBitcoin.dll</HintPath>
->>>>>>> 1f5c6c6f
     </Reference>
   </ItemGroup>
   <Target Name="BeforeBuild">
