--- conflicted
+++ resolved
@@ -1,56 +1,6 @@
-<<<<<<< HEAD
-{
-	"Version":"0.4.2.119",
-	"TypeName":"GWallet.Backend.UnsignedTransaction`1[[GWallet.Backend.Ether.TransactionMetadata, GWallet.Backend, Version=0.4.2.119, Culture=neutral, PublicKeyToken=null]]",
-	"Value":{
-		"Proposal":{
-			"OriginAddress":"0xba766d6d13E2Cc921Bf6e896319D32502af9e37E",
-			"Amount":{
-				"ValueToSend":1.0,
-				"BalanceAtTheMomentOfSending":7.08,
-				"Currency":{
-					"Case":"DAI"
-				}
-			},
-			"DestinationAddress":"0xDb0381B1a380d8db2724A9Ca2d33E0C6C044bE3b"
-		},
-		"Metadata":{
-			"Fee":{
-				"GasLimit":37298,
-				"GasPriceInWei":3343750000,
-				"Currency":{
-					"Case":"ETH"
-				},
-				"EstimationTime":"2018-03-14T16:50:09.133411Z"
-			},
-			"TransactionCount":7
-		},
-		"Cache":{
-			"UsdPrice":{
-				"BTC":9156.19,
-				"DAI":1.00376,
-				"ETC":19.8644,
-				"ETH":691.52,
-				"LTC":173.592
-			},
-			"Addresses":{
-				"0xba766d6d13E2Cc921Bf6e896319D32502af9e37E":["ETH","DAI","ETC"],
-				"3Buz1evVsQeHtDfQAmwfAKQsUzAt3f4TuR":["BTC"],
-				"MJ88KYLTpXVigiwJGevzyxfGogmKx7WiWm":["LTC"]
-			},
-			"Balances":{
-				"BTC":0.0,
-				"DAI":1.0,
-				"ETC":8.0,
-				"ETH":7.08,
-				"LTC":0.0
-			}
-		}
-	}
-=======
 ﻿{
-  "Version": "0.3.1.0",
-  "TypeName": "GWallet.Backend.UnsignedTransaction`1[[GWallet.Backend.Ether.TransactionMetadata, GWallet.Backend, Version=0.3.1.0, Culture=neutral, PublicKeyToken=null]]",
+  "Version": "0.4.2.119",
+  "TypeName": "GWallet.Backend.UnsignedTransaction`1[[GWallet.Backend.Ether.TransactionMetadata, GWallet.Backend, Version=0.4.2.119, Culture=neutral, PublicKeyToken=null]]",
   "Value": {
     "Proposal": {
       "OriginAddress": "0xba766d6d13E2Cc921Bf6e896319D32502af9e37E",
@@ -104,5 +54,4 @@
       }
     }
   }
->>>>>>> d3c9485d
 }