<<<<<<< HEAD
{
	"Version":"0.4.2.119",
	"TypeName":"GWallet.Backend.SignedTransaction`1[[GWallet.Backend.UtxoCoin.TransactionMetadata, GWallet.Backend, Version=0.4.2.119, Culture=neutral, PublicKeyToken=null]]",
	"Value":{
		"TransactionInfo":{
			"Proposal":{
				"OriginAddress":"16pKBjGGZkUXo1afyBNf5ttFvV9hauS1kR",
				"Amount":{
					"ValueToSend":10.01,
					"BalanceAtTheMomentOfSending":12.02,
					"Currency":{
						"Case":"BTC"
					}
				},
				"DestinationAddress":"13jxHQDxGto46QhjFiMb78dZdys9ZD8vW5"
			},
			"Metadata":{
				"Fee":{
					"EstimatedFeeInSatoshis":10,
					"EstimationTime":"2018-06-14T16:50:09.133411Z",
					"Currency":{
						"Case":"BTC"
					}
				},
				"Inputs":[
					{
						"TransactionHash":"4d129e98d87fab00a99ebc88688752b588ec7d38c2ba5dc86d3563a6bc4c691f",
						"OutputIndex":1,
						"ValueInSatoshis":1000,
						"DestinationInHex":"a9145131075257d8b8de8298e7c52891eb4b87823b9387"
					}
				]
			},
			"Cache":{
				"UsdPrice":{
					"BTC":9156.19,
					"DAI":1.00376,
					"ETC":19.8644,
					"ETH":691.52,
					"LTC":173.592
				},
				"Addresses":{
					"0xba766d6d13E2Cc921Bf6e896319D32502af9e37E":[
						"ETH",
						"DAI",
						"ETC"
					],
					"3Buz1evVsQeHtDfQAmwfAKQsUzAt3f4TuR":[
						"BTC"
					],
					"MJ88KYLTpXVigiwJGevzyxfGogmKx7WiWm":[
						"LTC"
					]
				},
				"Balances":{
					"BTC":0.0,
					"DAI":1.0,
					"ETC":8.0,
					"ETH":7.08,
					"LTC":0.0
				}
			}
		},
		"RawTransaction":"0200000000010111b6e0460bb810b05744f8d38262f95fbab02b168b070598a6f31fad438fced4000000001716001427c106013c0042da165c082b3870c31fb3ab4683feffffff0200ca9a3b0000000017a914d8b6fcc85a383261df05423ddf068a8987bf0287873067a3fa0100000017a914d5df0b9ca6c0e1ba60a9ff29359d2600d9c6659d870247304402203b85cb05b43cc68df72e2e54c6cb508aa324a5de0c53f1bbfe997cbd7509774d022041e1b1823bdaddcd6581d7cde6e6a4c4dbef483e42e59e04dbacbaf537c3e3e8012103fbbdb3b3fc3abbbd983b20a557445fb041d6f21cc5977d2121971cb1ce5298978c000000"
	}
=======
﻿{
  "Version": "0.3.1.0",
  "TypeName": "GWallet.Backend.SignedTransaction`1[[GWallet.Backend.UtxoCoin.TransactionMetadata, GWallet.Backend, Version=0.3.1.0, Culture=neutral, PublicKeyToken=null]]",
  "Value": {
    "TransactionInfo": {
      "Proposal": {
        "OriginAddress": "16pKBjGGZkUXo1afyBNf5ttFvV9hauS1kR",
        "Amount": {
          "ValueToSend": 10.01,
          "BalanceAtTheMomentOfSending": 12.02,
          "Currency": {
            "Case": "BTC"
          }
        },
        "DestinationAddress": "13jxHQDxGto46QhjFiMb78dZdys9ZD8vW5"
      },
      "Metadata": {
        "Fee": {
          "EstimatedFeeInSatoshis": 10,
          "EstimationTime": "2018-06-14T16:50:09.133411Z",
          "Currency": {
            "Case": "BTC"
          }
        },
        "Inputs": [
          {
            "TransactionHash": "4d129e98d87fab00a99ebc88688752b588ec7d38c2ba5dc86d3563a6bc4c691f",
            "OutputIndex": 1,
            "ValueInSatoshis": 1000,
            "DestinationInHex": "a9145131075257d8b8de8298e7c52891eb4b87823b9387"
          }
        ]
      },
      "Cache": {
        "UsdPrice": {
          "BTC": 9156.19,
          "DAI": 1.00376,
          "ETC": 19.8644,
          "ETH": 691.52,
          "LTC": 173.592
        },
        "Addresses": {
          "0xba766d6d13E2Cc921Bf6e896319D32502af9e37E": [
            "ETH",
            "DAI",
            "ETC"
          ],
          "3Buz1evVsQeHtDfQAmwfAKQsUzAt3f4TuR": [
            "BTC"
          ],
          "MJ88KYLTpXVigiwJGevzyxfGogmKx7WiWm": [
            "LTC"
          ]
        },
        "Balances": {
          "BTC": 0.0,
          "DAI": 1.0,
          "ETC": 8.0,
          "ETH": 7.08,
          "LTC": 0.0
        }
      }
    },
    "RawTransaction": "0200000000010111b6e0460bb810b05744f8d38262f95fbab02b168b070598a6f31fad438fced4000000001716001427c106013c0042da165c082b3870c31fb3ab4683feffffff0200ca9a3b0000000017a914d8b6fcc85a383261df05423ddf068a8987bf0287873067a3fa0100000017a914d5df0b9ca6c0e1ba60a9ff29359d2600d9c6659d870247304402203b85cb05b43cc68df72e2e54c6cb508aa324a5de0c53f1bbfe997cbd7509774d022041e1b1823bdaddcd6581d7cde6e6a4c4dbef483e42e59e04dbacbaf537c3e3e8012103fbbdb3b3fc3abbbd983b20a557445fb041d6f21cc5977d2121971cb1ce5298978c000000"
  }
>>>>>>> d3c9485d
}<|MERGE_RESOLUTION|>--- conflicted
+++ resolved
@@ -1,73 +1,6 @@
-<<<<<<< HEAD
-{
-	"Version":"0.4.2.119",
-	"TypeName":"GWallet.Backend.SignedTransaction`1[[GWallet.Backend.UtxoCoin.TransactionMetadata, GWallet.Backend, Version=0.4.2.119, Culture=neutral, PublicKeyToken=null]]",
-	"Value":{
-		"TransactionInfo":{
-			"Proposal":{
-				"OriginAddress":"16pKBjGGZkUXo1afyBNf5ttFvV9hauS1kR",
-				"Amount":{
-					"ValueToSend":10.01,
-					"BalanceAtTheMomentOfSending":12.02,
-					"Currency":{
-						"Case":"BTC"
-					}
-				},
-				"DestinationAddress":"13jxHQDxGto46QhjFiMb78dZdys9ZD8vW5"
-			},
-			"Metadata":{
-				"Fee":{
-					"EstimatedFeeInSatoshis":10,
-					"EstimationTime":"2018-06-14T16:50:09.133411Z",
-					"Currency":{
-						"Case":"BTC"
-					}
-				},
-				"Inputs":[
-					{
-						"TransactionHash":"4d129e98d87fab00a99ebc88688752b588ec7d38c2ba5dc86d3563a6bc4c691f",
-						"OutputIndex":1,
-						"ValueInSatoshis":1000,
-						"DestinationInHex":"a9145131075257d8b8de8298e7c52891eb4b87823b9387"
-					}
-				]
-			},
-			"Cache":{
-				"UsdPrice":{
-					"BTC":9156.19,
-					"DAI":1.00376,
-					"ETC":19.8644,
-					"ETH":691.52,
-					"LTC":173.592
-				},
-				"Addresses":{
-					"0xba766d6d13E2Cc921Bf6e896319D32502af9e37E":[
-						"ETH",
-						"DAI",
-						"ETC"
-					],
-					"3Buz1evVsQeHtDfQAmwfAKQsUzAt3f4TuR":[
-						"BTC"
-					],
-					"MJ88KYLTpXVigiwJGevzyxfGogmKx7WiWm":[
-						"LTC"
-					]
-				},
-				"Balances":{
-					"BTC":0.0,
-					"DAI":1.0,
-					"ETC":8.0,
-					"ETH":7.08,
-					"LTC":0.0
-				}
-			}
-		},
-		"RawTransaction":"0200000000010111b6e0460bb810b05744f8d38262f95fbab02b168b070598a6f31fad438fced4000000001716001427c106013c0042da165c082b3870c31fb3ab4683feffffff0200ca9a3b0000000017a914d8b6fcc85a383261df05423ddf068a8987bf0287873067a3fa0100000017a914d5df0b9ca6c0e1ba60a9ff29359d2600d9c6659d870247304402203b85cb05b43cc68df72e2e54c6cb508aa324a5de0c53f1bbfe997cbd7509774d022041e1b1823bdaddcd6581d7cde6e6a4c4dbef483e42e59e04dbacbaf537c3e3e8012103fbbdb3b3fc3abbbd983b20a557445fb041d6f21cc5977d2121971cb1ce5298978c000000"
-	}
-=======
 ﻿{
-  "Version": "0.3.1.0",
-  "TypeName": "GWallet.Backend.SignedTransaction`1[[GWallet.Backend.UtxoCoin.TransactionMetadata, GWallet.Backend, Version=0.3.1.0, Culture=neutral, PublicKeyToken=null]]",
+  "Version": "0.4.2.119",
+  "TypeName": "GWallet.Backend.SignedTransaction`1[[GWallet.Backend.UtxoCoin.TransactionMetadata, GWallet.Backend, Version=0.4.2.119, Culture=neutral, PublicKeyToken=null]]",
   "Value": {
     "TransactionInfo": {
       "Proposal": {
@@ -130,5 +63,4 @@
     },
     "RawTransaction": "0200000000010111b6e0460bb810b05744f8d38262f95fbab02b168b070598a6f31fad438fced4000000001716001427c106013c0042da165c082b3870c31fb3ab4683feffffff0200ca9a3b0000000017a914d8b6fcc85a383261df05423ddf068a8987bf0287873067a3fa0100000017a914d5df0b9ca6c0e1ba60a9ff29359d2600d9c6659d870247304402203b85cb05b43cc68df72e2e54c6cb508aa324a5de0c53f1bbfe997cbd7509774d022041e1b1823bdaddcd6581d7cde6e6a4c4dbef483e42e59e04dbacbaf537c3e3e8012103fbbdb3b3fc3abbbd983b20a557445fb041d6f21cc5977d2121971cb1ce5298978c000000"
   }
->>>>>>> d3c9485d
 }