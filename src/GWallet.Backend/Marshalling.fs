﻿namespace GWallet.Backend

open System
open System.IO
open System.Text
open System.Reflection
open System.IO.Compression
open System.Text.RegularExpressions

open Newtonsoft.Json
open Newtonsoft.Json.Serialization

type DeserializationException =
    inherit Exception

    new(message: string, innerException: Exception) = { inherit Exception(message, innerException) }
    new(message: string) = { inherit Exception(message) }

type SerializationException(message:string, innerException: Exception) =
    inherit Exception (message, innerException)

type VersionMismatchDuringDeserializationException (message:string, innerException: Exception) =
    inherit DeserializationException (message, innerException)

module VersionHelper =
    let CurrentVersion ()=
        typedefof<DeserializationException>.GetTypeInfo().Assembly.GetName().Version.ToString()

type MarshallingWrapper<'T> =
    {
        Version: string
        TypeName: string
        Value: 'T
    }
    static member New value =
        {
            Value = value
            Version = VersionHelper.CurrentVersion()
            TypeName = typeof<'T>.FullName
        }

type private PascalCase2LowercasePlusUnderscoreContractResolver() =
    inherit DefaultContractResolver()

    // https://stackoverflow.com/a/20952003/544947
    let pascalToUnderScoreRegex = Regex("((?<=.)[A-Z][a-zA-Z]*)|((?<=[a-zA-Z])\d+)", RegexOptions.Multiline)
    let pascalToUnderScoreReplacementExpression = "_$1$2"
    override __.ResolvePropertyName (propertyName: string) =
        pascalToUnderScoreRegex.Replace(propertyName, pascalToUnderScoreReplacementExpression).ToLower()

// combine https://stackoverflow.com/a/48330214/544947 with https://stackoverflow.com/a/29660550/544947
// (because null values should map to None values in the case of Option<> types, otherwise tests fail)
type RequireAllPropertiesContractResolver() =
    inherit DefaultContractResolver()

    override __.CreateObjectContract(objectType: Type) =
        let contract = base.CreateObjectContract objectType
        contract.ItemRequired <- Nullable<Required> Required.Always
        contract

    override __.CreateProperty(memberInfo: MemberInfo, memberSerialization: MemberSerialization) =
        let property = base.CreateProperty(memberInfo, memberSerialization)
        // https://stackoverflow.com/questions/20696262/reflection-to-find-out-if-property-is-of-option-type
        let isOption =
            property.PropertyType.IsGenericType &&
            property.PropertyType.GetGenericTypeDefinition() = typedefof<Option<_>>
        if isOption then
            property.Required <- Required.AllowNull
        property

module Marshalling =

    let private DefaultFormatting =
#if DEBUG
        Formatting.Indented
#else
        Formatting.None
#endif

    let internal PascalCase2LowercasePlusUnderscoreConversionSettings =
        JsonSerializerSettings(ContractResolver = PascalCase2LowercasePlusUnderscoreContractResolver())

    let internal DefaultSettings =
        JsonSerializerSettings(MissingMemberHandling = MissingMemberHandling.Error,
                               ContractResolver = RequireAllPropertiesContractResolver(),
                               DateTimeZoneHandling = DateTimeZoneHandling.Utc)

    let private currentVersion = VersionHelper.CurrentVersion()

    let ExtractType(json: string): Type =
<<<<<<< HEAD
        let typeInfo =
            try
                JsonConvert.DeserializeObject<DeserializableValueInfo> json
            with
            | ex -> raise (DeserializationException("Could not extract type", ex))
        let fullTypeName = (typeInfo).TypeName
=======
        let fullTypeName = (JsonConvert.DeserializeObject<MarshallingWrapper<obj>> json).TypeName
>>>>>>> d3c9485d
        Type.GetType(fullTypeName)

    let Deserialize<'T>(json: string): 'T =
        if (json = null) then
            raise (ArgumentNullException("json"))
        if (String.IsNullOrWhiteSpace(json)) then
            raise (ArgumentException("empty or whitespace json", "json"))

        let deserialized =
            try
                JsonConvert.DeserializeObject<MarshallingWrapper<'T>>(json, DefaultSettings)
            with
            | ex ->
                let versionJsonTag = "\"Version\":\""
                if (json.Contains(versionJsonTag)) then
                    let jsonSinceVersion = json.Substring(json.IndexOf(versionJsonTag) + versionJsonTag.Length)
                    let endVersionIndex = jsonSinceVersion.IndexOf("\"")
                    let version = jsonSinceVersion.Substring(0, endVersionIndex)
                    if (version <> currentVersion) then
                        let msg = sprintf "Incompatible marshalling version found (%s vs. current %s) while trying to deserialize JSON"
                                          version currentVersion
                        raise <| VersionMismatchDuringDeserializationException(msg, ex)
                raise <| DeserializationException(sprintf "Exception when trying to deserialize '%s'" json, ex)


        if Object.ReferenceEquals(deserialized, null) then
            raise <| DeserializationException(sprintf "JsonConvert.DeserializeObject returned null when trying to deserialize '%s'"
                                                      json)
        if Object.ReferenceEquals(deserialized.Value, null) then
            raise <| DeserializationException(sprintf "JsonConvert.DeserializeObject could not deserialize the Value member of '%s'"
                                                      json)
        deserialized.Value

    let private SerializeInternal<'T>(value: 'T): string =
        JsonConvert.SerializeObject(MarshallingWrapper<'T>.New value,
                                    DefaultFormatting,
                                    DefaultSettings)

    let Serialize<'T>(value: 'T): string =
        try
            SerializeInternal value
        with
        | exn ->
            raise(SerializationException(sprintf "Could not serialize object of type '%s' and value '%A'"
<<<<<<< HEAD
                                                  (typeof<'S>.FullName) value, exn))

    type CompressionOrDecompressionException(msg: string, innerException: Exception) =
        inherit Exception(msg, innerException)

    // https://stackoverflow.com/a/43357353/544947
    let Decompress (compressedString: string): string =
        try
            use decompressedStream = new MemoryStream()
            use compressedStream = new MemoryStream(Convert.FromBase64String compressedString)
            let decompressorStream = new DeflateStream(compressedStream, CompressionMode.Decompress)
            decompressorStream.CopyTo(decompressedStream)
            decompressorStream.Dispose()
            Encoding.UTF8.GetString(decompressedStream.ToArray())
        with
        | ex ->
            raise(CompressionOrDecompressionException("Could not decompress", ex))

    let Compress (uncompressedString: string): string =
        try
            use compressedStream = new MemoryStream()
            use uncompressedStream = new MemoryStream(Encoding.UTF8.GetBytes uncompressedString)
            let compressorStream = new DeflateStream(compressedStream, CompressionMode.Compress)
            uncompressedStream.CopyTo compressorStream
            // can't use "use" because it needs to be dissposed manually before getting the data
            compressorStream.Dispose()
            Convert.ToBase64String(compressedStream.ToArray())
        with
        | ex ->
            raise(CompressionOrDecompressionException("Could not compress", ex))
=======
                                                  (typeof<'T>.FullName) value, exn))
>>>>>>> d3c9485d
<|MERGE_RESOLUTION|>--- conflicted
+++ resolved
@@ -88,16 +88,12 @@
     let private currentVersion = VersionHelper.CurrentVersion()
 
     let ExtractType(json: string): Type =
-<<<<<<< HEAD
         let typeInfo =
             try
-                JsonConvert.DeserializeObject<DeserializableValueInfo> json
+                JsonConvert.DeserializeObject<MarshallingWrapper<obj>> json
             with
             | ex -> raise (DeserializationException("Could not extract type", ex))
-        let fullTypeName = (typeInfo).TypeName
-=======
-        let fullTypeName = (JsonConvert.DeserializeObject<MarshallingWrapper<obj>> json).TypeName
->>>>>>> d3c9485d
+        let fullTypeName = typeInfo.TypeName
         Type.GetType(fullTypeName)
 
     let Deserialize<'T>(json: string): 'T =
@@ -142,8 +138,7 @@
         with
         | exn ->
             raise(SerializationException(sprintf "Could not serialize object of type '%s' and value '%A'"
-<<<<<<< HEAD
-                                                  (typeof<'S>.FullName) value, exn))
+                                                  (typeof<'T>.FullName) value, exn))
 
     type CompressionOrDecompressionException(msg: string, innerException: Exception) =
         inherit Exception(msg, innerException)
@@ -172,7 +167,4 @@
             Convert.ToBase64String(compressedStream.ToArray())
         with
         | ex ->
-            raise(CompressionOrDecompressionException("Could not compress", ex))
-=======
-                                                  (typeof<'T>.FullName) value, exn))
->>>>>>> d3c9485d
+            raise(CompressionOrDecompressionException("Could not compress", ex))