--- conflicted
+++ resolved
@@ -8,17 +8,10 @@
 
 module Account =
 
-<<<<<<< HEAD
     let private GetShowableBalanceAndImminentPaymentInternal (account: IAccount)
-                                                             (mode: Mode)
+                                                             (mode: ServerSelectionMode)
                                                              (cancelSourceOption: Option<CancellationTokenSource>)
                                                                  : Async<Option<decimal*Option<bool>>> =
-=======
-    let private GetShowableBalanceInternal (account: IAccount)
-                                           (mode: ServerSelectionMode)
-                                           (cancelSourceOption: Option<CancellationTokenSource>)
-                                               : Async<Option<decimal>> =
->>>>>>> d3c9485d
         match account with
         | :? UtxoCoin.IUtxoAccount as utxoAccount ->
             if not (account.Currency.IsUtxo()) then
@@ -31,17 +24,10 @@
                     account.Currency
             Ether.Account.GetShowableBalanceAndImminentIncomingPayment account mode cancelSourceOption
 
-<<<<<<< HEAD
     let GetShowableBalanceAndImminentIncomingPayment (account: IAccount)
-                                                     (mode: Mode)
+                                                     (mode: ServerSelectionMode)
                                                      (cancelSourceOption: Option<CancellationTokenSource>)
                                                          : Async<MaybeCached<decimal>*Option<bool>> =
-=======
-    let GetShowableBalance (account: IAccount)
-                           (mode: ServerSelectionMode)
-                           (cancelSourceOption: Option<CancellationTokenSource>)
-                               : Async<MaybeCached<decimal>> =
->>>>>>> d3c9485d
         async {
             if Config.NoNetworkBalanceForDebuggingPurposes then
                 return Fresh 1m,Some false
@@ -151,11 +137,7 @@
 
                 for accountFile in Config.GetAccountFiles [currency] AccountKind.Archived do
                     let account = ArchivedAccount(currency, accountFile, fromConfigAccountFileToPublicAddressFunc)
-<<<<<<< HEAD
-                    let maybeBalanceJob = GetShowableBalanceAndImminentPaymentInternal account Mode.Fast
-=======
-                    let maybeBalanceJob = GetShowableBalanceInternal account ServerSelectionMode.Fast
->>>>>>> d3c9485d
+                    let maybeBalanceJob = GetShowableBalanceAndImminentPaymentInternal account ServerSelectionMode.Fast
                     yield async {
                         let! maybeBalance = maybeBalanceJob cancelSourceOption
                         let positiveBalance =
