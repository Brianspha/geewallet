--- conflicted
+++ resolved
@@ -8,17 +8,10 @@
 
 module Account =
 
-<<<<<<< HEAD
     let private GetShowableBalanceAndImminentPaymentInternal (account: IAccount)
                                                              (mode: ServerSelectionMode)
-                                                             (cancelSourceOption: Option<CancellationTokenSource>)
+                                                             (cancelSourceOption: Option<CustomCancelSource>)
                                                                  : Async<Option<decimal*Option<bool>>> =
-=======
-    let private GetShowableBalanceInternal (account: IAccount)
-                                           (mode: ServerSelectionMode)
-                                           (cancelSourceOption: Option<CustomCancelSource>)
-                                               : Async<Option<decimal>> =
->>>>>>> b1b4088b
         match account with
         | :? UtxoCoin.IUtxoAccount as utxoAccount ->
             if not (account.Currency.IsUtxo()) then
@@ -31,17 +24,10 @@
                     account.Currency
             Ether.Account.GetShowableBalanceAndImminentIncomingPayment account mode cancelSourceOption
 
-<<<<<<< HEAD
     let GetShowableBalanceAndImminentIncomingPayment (account: IAccount)
                                                      (mode: ServerSelectionMode)
-                                                     (cancelSourceOption: Option<CancellationTokenSource>)
+                                                     (cancelSourceOption: Option<CustomCancelSource>)
                                                          : Async<MaybeCached<decimal>*Option<bool>> =
-=======
-    let GetShowableBalance (account: IAccount)
-                           (mode: ServerSelectionMode)
-                           (cancelSourceOption: Option<CustomCancelSource>)
-                               : Async<MaybeCached<decimal>> =
->>>>>>> b1b4088b
         async {
             if Config.NoNetworkBalanceForDebuggingPurposes then
                 return Fresh 1m,Some false
