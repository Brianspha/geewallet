--- conflicted
+++ resolved
@@ -24,25 +24,11 @@
 
     member val Url = url with get
 
-<<<<<<< HEAD
 type TransactionStatusDetails =
     {
         GasUsed: BigInteger
         Status: BigInteger
     }
-=======
-    type RpcErrorCode =
-        // "This request is not supported because your node is running with state pruning. Run with --pruning=archive."
-        | StatePruningNodeOrMissingTrieNode = -32000
-
-        // ambiguous or generic because I've seen same code applied to two different error messages already:
-        // "Transaction with the same hash was already imported. (Transaction with the same hash was already imported.)"
-        // AND
-        // "There are too many transactions in the queue. Your transaction was dropped due to limit.
-        //  Try increasing the fee. (There are too many transactions in the queue. Your transaction was dropped due to
-        //  limit. Try increasing the fee.)"
-        | TransactionAlreadyImportedOrTooManyTransactionsInTheQueue = -32010
->>>>>>> 9dff245e
 
 module Web3ServerSeedList =
 
@@ -145,21 +131,13 @@
         let maybeRpcResponseEx = FSharpUtil.FindException<JsonRpcSharp.Client.RpcResponseException> ex
         match maybeRpcResponseEx with
         | Some rpcResponseEx ->
-<<<<<<< HEAD
             if rpcResponseEx.RpcError <> null then
-                if rpcResponseEx.RpcError.Code = int RpcErrorCode.StatePruningNode then
-                    if not (rpcResponseEx.RpcError.Message.Contains("pruning=archive")) then
-                        raise <| Exception(sprintf "Expecting 'pruning=archive' in message of a %d code"
-                                                   (int RpcErrorCode.StatePruningNode), rpcResponseEx)
-=======
-            if (rpcResponseEx.RpcError <> null) then
                 if (rpcResponseEx.RpcError.Code = int RpcErrorCode.StatePruningNodeOrMissingTrieNode) then
                     if (not (rpcResponseEx.RpcError.Message.Contains "pruning=archive")) &&
                        (not (rpcResponseEx.RpcError.Message.Contains "missing trie node")) then
                         raise <| Exception(
                                      sprintf "Expecting 'pruning=archive' or 'missing trie node' in message of a %d code"
                                                    (int RpcErrorCode.StatePruningNodeOrMissingTrieNode), rpcResponseEx)
->>>>>>> 9dff245e
                     else
                         raise <| ServerMisconfiguredException(exMsg, rpcResponseEx)
                 if (rpcResponseEx.RpcError.Code = int RpcErrorCode.UnknownBlockNumber) then
