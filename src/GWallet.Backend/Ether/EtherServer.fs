﻿namespace GWallet.Backend.Ether

open System
open System.Net
open System.Numerics
open System.Linq
open System.Threading.Tasks

open Nethereum
open Nethereum.Util
open Nethereum.Hex.HexTypes
open Nethereum.Web3
open Nethereum.RPC.Eth.DTOs
open Nethereum.StandardTokenEIP20.ContractDefinition

open GWallet.Backend

module Server =

    type SomeWeb3(url: string) =
        inherit Web3(url)

        member val Url = url with get

    type ServerTimedOutException =
       inherit ConnectionUnsuccessfulException

       new(message: string, innerException: Exception) = { inherit ConnectionUnsuccessfulException(message, innerException) }
       new(message: string) = { inherit ConnectionUnsuccessfulException(message) }

    type ServerCannotBeResolvedException(message:string, innerException: Exception) =
       inherit ConnectionUnsuccessfulException (message, innerException)

    type ServerUnreachableException(message:string, innerException: Exception) =
        inherit ConnectionUnsuccessfulException (message, innerException)

    type ServerUnavailableException(message:string, innerException: Exception) =
       inherit ConnectionUnsuccessfulException (message, innerException)

    type ServerChannelNegotiationException(message:string, innerException: Exception) =
       inherit ConnectionUnsuccessfulException (message, innerException)

    type ServerMisconfiguredException(message:string, innerException: Exception) =
       inherit ConnectionUnsuccessfulException (message, innerException)

    type UnhandledWebException(status: WebExceptionStatus, innerException: Exception) =
       inherit Exception (sprintf "GWallet not prepared for this WebException with Status[%d]" (int status),
                          innerException)

    // https://en.wikipedia.org/wiki/List_of_HTTP_status_codes#Cloudflare
    type CloudFlareError =
        | ConnectionTimeOut = 522
        | WebServerDown = 521
        | OriginUnreachable = 523
        | OriginSslHandshakeError = 525

    type RpcErrorCode =
        // "This request is not supported because your node is running with state pruning. Run with --pruning=archive."
        | StatePruningNode = -32000

        // ambiguous or generic because I've seen same code applied to two different error messages already:
        // "Transaction with the same hash was already imported. (Transaction with the same hash was already imported.)"
        // AND
        // "There are too many transactions in the queue. Your transaction was dropped due to limit.
        //  Try increasing the fee. (There are too many transactions in the queue. Your transaction was dropped due to
        //  limit. Try increasing the fee.)"
        | AmbiguousOrGenericError = -32010

        | UnknownBlockNumber = -32602


    //let private PUBLIC_WEB3_API_ETH_INFURA = "https://mainnet.infura.io:8545" ?
    let private ethWeb3InfuraMyCrypto = SomeWeb3("https://mainnet.infura.io/mycrypto")
    let private ethWeb3Mew = SomeWeb3("https://api.myetherapi.com/eth") // docs: https://www.myetherapi.com/
    let private ethWeb3Giveth = SomeWeb3("https://mew.giveth.io")
    let private ethMyCrypto = SomeWeb3("https://api.mycryptoapi.com/eth")
    let private ethBlockScale = SomeWeb3("https://api.dev.blockscale.net/dev/parity")
    let private ethWeb3InfuraMyEtherWallet = SomeWeb3("https://mainnet.infura.io/mew")
    let private ethWeb3MewAws = SomeWeb3 "https://o70075sme1.execute-api.us-east-1.amazonaws.com/latest/eth"
    // not sure why the below one doesn't work, gives some JSON error
    //let private ethWeb3EtherScan = SomeWeb3 "https://api.etherscan.io/api"

    // TODO: add the one from https://etcchain.com/api/ too
    let private etcWeb3ePoolIo1 = SomeWeb3("https://cry.epool.io")
    let private etcWeb3ePoolIo2 = SomeWeb3("https://mew.epool.io")
    let private etcWeb3ePoolIo3 = SomeWeb3("https://mewapi.epool.io")
    let private etcWeb3ZeroXInfraGeth = SomeWeb3("https://etc-geth.0xinfra.com")
    let private etcWeb3ZeroXInfraParity = SomeWeb3("https://etc-parity.0xinfra.com")
    let private etcWeb3CommonWealthGeth = SomeWeb3("https://etcrpc.viperid.online")
    // FIXME: the below one doesn't seem to work; we should include it anyway and make the algorithm discard it at runtime
    //let private etcWeb3CommonWealthMantis = SomeWeb3("https://etc-mantis.callisto.network")
    let private etcWeb3CommonWealthParity = SomeWeb3("https://etc-parity.callisto.network")
    let private etcWeb3ChainKorea = SomeWeb3("https://node.classicexplorer.org/")
    let private etcWeb3GasTracker = SomeWeb3 "https://web3.gastracker.io"
    let private etcWeb3EtcCooperative = SomeWeb3 "https://ethereumclassic.network"

    let GetWeb3Servers (currency: Currency): List<SomeWeb3> =
        if currency = ETC then
            [
                etcWeb3EtcCooperative;
                etcWeb3GasTracker;
                etcWeb3ePoolIo1;
                etcWeb3ChainKorea;
                etcWeb3CommonWealthParity;
                etcWeb3CommonWealthGeth;
                etcWeb3ZeroXInfraParity;
                etcWeb3ZeroXInfraGeth;
                etcWeb3ePoolIo2;
                etcWeb3ePoolIo3;
            ]
        elif (currency.IsEthToken() || currency = Currency.ETH) then
            [
                ethWeb3MewAws;
                ethWeb3InfuraMyCrypto;
                ethWeb3Mew;
                ethWeb3Giveth;
                ethMyCrypto;
                ethBlockScale;
                ethWeb3InfuraMyEtherWallet;
            ]
        else
            failwithf "Assertion failed: Ether currency %A not supported?" currency

    let HttpRequestExceptionMatchesErrorCode (ex: Http.HttpRequestException) (errorCode: int): bool =
        ex.Message.StartsWith(sprintf "%d " errorCode) || ex.Message.Contains(sprintf " %d " errorCode)

    let exMsg = "Could not communicate with EtherServer"
    let WaitOnTask<'T,'R> (func: 'T -> Task<'R>) (arg: 'T) =
        let task = func arg
        let finished =
            try
                task.Wait Config.DEFAULT_NETWORK_TIMEOUT
            with
            | ex ->
                let maybeWebEx = FSharpUtil.FindException<WebException> ex
                match maybeWebEx with
                | Some webEx ->

                    // TODO: send a warning in Sentry
                    if webEx.Status = WebExceptionStatus.UnknownError then
                        raise <| ServerUnreachableException(exMsg, webEx)

                    if webEx.Status = WebExceptionStatus.NameResolutionFailure then
                        raise <| ServerCannotBeResolvedException(exMsg, webEx)
                    if webEx.Status = WebExceptionStatus.SecureChannelFailure then
                        raise <| ServerChannelNegotiationException(exMsg, webEx)
                    if webEx.Status = WebExceptionStatus.ReceiveFailure then
                        raise <| ServerTimedOutException(exMsg, webEx)
                    if webEx.Status = WebExceptionStatus.ConnectFailure then
                        raise <| ServerUnreachableException(exMsg, webEx)

                    if (webEx.Status = WebExceptionStatus.TrustFailure) then
                        raise <| ServerChannelNegotiationException(exMsg, webEx)

                    // as Ubuntu 18.04's Mono (4.6.2) doesn't have TLS1.2 support, this below is more likely to happen:
                    if not Networking.Tls12Support then
                        if (webEx.Status = WebExceptionStatus.SendFailure) then
                            raise <| ServerUnreachableException(exMsg, webEx)

                    raise (UnhandledWebException(webEx.Status, webEx))
                | None ->
                    let maybeHttpReqEx = FSharpUtil.FindException<Http.HttpRequestException> ex
                    match maybeHttpReqEx with
                    | Some httpReqEx ->
                        if HttpRequestExceptionMatchesErrorCode httpReqEx (int CloudFlareError.ConnectionTimeOut) then
                            raise <| ServerTimedOutException(exMsg, httpReqEx)
                        if HttpRequestExceptionMatchesErrorCode httpReqEx (int CloudFlareError.OriginUnreachable) then
                            raise <| ServerTimedOutException(exMsg, httpReqEx)
                        if HttpRequestExceptionMatchesErrorCode httpReqEx (int CloudFlareError.OriginSslHandshakeError) then
                            raise <| ServerChannelNegotiationException(exMsg, httpReqEx)
                        if HttpRequestExceptionMatchesErrorCode httpReqEx (int HttpStatusCode.BadGateway) then
                            raise <| ServerUnreachableException(exMsg, httpReqEx)
                        if HttpRequestExceptionMatchesErrorCode httpReqEx (int HttpStatusCode.ServiceUnavailable) then
<<<<<<< HEAD
                            raise <| ServerUnavailableException(exMsg, httpReqEx)
=======
                            raise (ServerUnavailableException(exMsg, httpReqEx))
                        if HttpRequestExceptionMatchesErrorCode httpReqEx (int HttpStatusCode.GatewayTimeout) then
                            raise (ServerUnreachableException(exMsg, httpReqEx))
>>>>>>> 901cfbb8

                        // TODO: maybe in these cases below, blacklist the server somehow if it keeps giving this error:
                        if HttpRequestExceptionMatchesErrorCode httpReqEx (int HttpStatusCode.Forbidden) then
                            raise <| ServerMisconfiguredException(exMsg, httpReqEx)
                        if HttpRequestExceptionMatchesErrorCode httpReqEx (int HttpStatusCode.MethodNotAllowed) then
                            raise <| ServerMisconfiguredException(exMsg, httpReqEx)

                        reraise()

                    | None ->
                        let maybeRpcResponseEx =
                            FSharpUtil.FindException<Nethereum.JsonRpc.Client.RpcResponseException> ex
                        match maybeRpcResponseEx with
                        | Some rpcResponseEx ->
                            if (rpcResponseEx.RpcError <> null) then
                                if (rpcResponseEx.RpcError.Code = int RpcErrorCode.StatePruningNode) then
                                    if not (rpcResponseEx.RpcError.Message.Contains("pruning=archive")) then
                                        raise <| Exception(sprintf "Expecting 'pruning=archive' in message of a %d code"
                                                                   (int RpcErrorCode.StatePruningNode), rpcResponseEx)
                                    else
                                        raise <| ServerMisconfiguredException(exMsg, rpcResponseEx)
                                if (rpcResponseEx.RpcError.Code = int RpcErrorCode.UnknownBlockNumber) then
                                    raise <| ServerMisconfiguredException(exMsg, rpcResponseEx)
                                raise (Exception(sprintf "RpcResponseException with RpcError Code %d and Message %s (%s)"
                                                         rpcResponseEx.RpcError.Code
                                                         rpcResponseEx.RpcError.Message
                                                         rpcResponseEx.Message,
                                                 rpcResponseEx))
                            reraise()
                        | None ->
                            let maybeRpcTimeoutException = FSharpUtil.FindException<Nethereum.JsonRpc.Client.RpcClientTimeoutException> ex
                            match maybeRpcTimeoutException with
                            | Some rpcTimeoutEx ->
                                raise <| ServerTimedOutException(exMsg, rpcTimeoutEx)
                            | None ->
                                let maybeSocketRewrappedException = Networking.FindSocketExceptionToRethrow ex exMsg
                                match maybeSocketRewrappedException with
                                | Some socketRewrappedException ->
                                    raise socketRewrappedException
                                | None ->
                                    reraise()

        if not finished then
            raise <| ServerTimedOutException(exMsg)
        task.Result

    let private FaultTolerantParallelClientInnerSettings(numberOfConsistentResponsesRequired: uint16) =
        {
            // FIXME: we need different instances with different parameters for each kind of request (e.g.:
            //          a) broadcast transaction -> no need for consistency
            //             (just one server that doesn't throw exceptions, e.g. see the -32010 RPC error codes...)
            //          b) rest: can have a sane consistency number param such as 2, like below
            NumberOfMaximumParallelJobs = uint16 3;
            ConsistencyConfig = NumberOfConsistentResponsesRequired numberOfConsistentResponsesRequired;
            NumberOfRetries = Config.NUMBER_OF_RETRIES_TO_SAME_SERVERS;
            NumberOfRetriesForInconsistency = Config.NUMBER_OF_RETRIES_TO_SAME_SERVERS;
        }

    let private FaultTolerantParallelClientSettings (currency: Currency) =
        let numberOfConsistentResponsesRequired =
            if not Networking.Tls12Support then
                1
            else
                2
        FaultTolerantParallelClientInnerSettings(uint16 numberOfConsistentResponsesRequired)

    let private NUMBER_OF_CONSISTENT_RESPONSES_TO_TRUST_ETH_SERVER_RESULTS = 2
    let private NUMBER_OF_ALLOWED_PARALLEL_CLIENT_QUERY_JOBS = 3

    let private faultTolerantEtherClient =
        JsonRpc.Client.RpcClient.ConnectionTimeout <- Config.DEFAULT_NETWORK_TIMEOUT
        FaultTolerantParallelClient<ConnectionUnsuccessfulException>()

    let private GetWeb3Funcs<'T,'R> (currency: Currency) (web3Func: SomeWeb3->'T->'R): List<'T->'R> =
        let servers = GetWeb3Servers currency
        let serverFuncs =
            List.map (fun (web3: SomeWeb3) ->
                          (fun (arg: 'T) ->
                              try
                                  web3Func web3 arg
                              with
                              | :? ConnectionUnsuccessfulException ->
                                  reraise()
                              | ex ->
                                  raise (Exception(sprintf "Some problem when connecting to %s" web3.Url, ex))
                           )
                     )
                     servers
        serverFuncs

    let GetTransactionCount (currency: Currency) (address: string)
                                : Async<HexBigInteger> =
        async {
            let web3Func (web3: Web3) (publicAddress: string): HexBigInteger =
                WaitOnTask web3.Eth.Transactions.GetTransactionCount.SendRequestAsync
                               publicAddress
            return! faultTolerantEtherClient.Query<string,HexBigInteger>
                (FaultTolerantParallelClientSettings currency)
                address
                (GetWeb3Funcs currency web3Func)
        }

    let GetUnconfirmedEtherBalance (currency: Currency) (address: string)
                                       : Async<HexBigInteger> =
        async {
            let web3Func (web3: Web3) (publicAddress: string): HexBigInteger =
                WaitOnTask web3.Eth.GetBalance.SendRequestAsync publicAddress
            return! faultTolerantEtherClient.Query<string,HexBigInteger>
                (FaultTolerantParallelClientSettings currency)
                address
                (GetWeb3Funcs currency web3Func)
        }

    let GetUnconfirmedTokenBalance (currency: Currency) (address: string): Async<BigInteger> =
        async {
            let web3Func (web3: Web3) (publicAddress: string): BigInteger =
                let tokenService = TokenManager.DaiContract web3
                let balanceFunc: string->Task<BigInteger>
                    = tokenService.BalanceOfQueryAsync
                WaitOnTask balanceFunc publicAddress
            return! faultTolerantEtherClient.Query<string,BigInteger>
                (FaultTolerantParallelClientSettings currency)
                address
                (GetWeb3Funcs currency web3Func)
        }

    let private NUMBER_OF_CONFIRMATIONS_TO_CONSIDER_BALANCE_CONFIRMED = BigInteger(45)
    let private GetConfirmedEtherBalanceInternal (web3: Web3) (publicAddress: string) =
        Task.Run(fun _ ->
            let latestBlockTask = web3.Eth.Blocks.GetBlockNumber.SendRequestAsync ()
            latestBlockTask.Wait()
            let latestBlock = latestBlockTask.Result
            let blockForConfirmationReference =
                BlockParameter(HexBigInteger(BigInteger.Subtract(latestBlock.Value,
                                                                 NUMBER_OF_CONFIRMATIONS_TO_CONSIDER_BALANCE_CONFIRMED)))
(*
            if (Config.DebugLog) then
                Console.Error.WriteLine (sprintf "Last block number and last confirmed block number: %s: %s"
                                                 (latestBlock.Value.ToString()) (blockForConfirmationReference.BlockNumber.Value.ToString()))
*)
            let balanceTask =
                web3.Eth.GetBalance.SendRequestAsync(publicAddress,blockForConfirmationReference)
            balanceTask.Wait()
            balanceTask.Result
        )

    let GetConfirmedEtherBalance (currency: Currency) (address: string)
                                     : Async<HexBigInteger> =
        async {
            let web3Func (web3: Web3) (publicAddress: string): HexBigInteger =
                WaitOnTask (GetConfirmedEtherBalanceInternal web3) publicAddress
            return! faultTolerantEtherClient.Query<string,HexBigInteger>
                        (FaultTolerantParallelClientSettings currency)
                        address
                        (GetWeb3Funcs currency web3Func)
        }

    let private GetConfirmedTokenBalanceInternal (web3: Web3) (publicAddress: string): Task<BigInteger> =
        if (web3 = null) then
            invalidArg "web3" "web3 argument should not be null"

        let balanceFunc(): Task<BigInteger> =
            let latestBlockTask = web3.Eth.Blocks.GetBlockNumber.SendRequestAsync ()
            if (latestBlockTask = null) then
                failwith "latestBlockTask somehow is null"
            latestBlockTask.Wait()
            let latestBlock = latestBlockTask.Result
            if (latestBlock = null) then
                failwith "latestBlock somehow is null"
            let blockForConfirmationReference =
                BlockParameter(HexBigInteger(BigInteger.Subtract(latestBlock.Value,
                                                                 NUMBER_OF_CONFIRMATIONS_TO_CONSIDER_BALANCE_CONFIRMED)))
            let balanceOfFunctionMsg = BalanceOfFunction(Owner = publicAddress)

            let contractHandler = web3.Eth.GetContractHandler(TokenManager.DAI_CONTRACT_ADDRESS)
            if (contractHandler = null) then
                failwith "contractHandler somehow is null"
            contractHandler.QueryAsync<BalanceOfFunction,BigInteger>
                                    (balanceOfFunctionMsg,
                                     blockForConfirmationReference)
        Task.Run<BigInteger> balanceFunc

    let GetConfirmedTokenBalance (currency: Currency) (address: string): Async<BigInteger> =
        async {
            let web3Func (web3: Web3) (publicddress: string): BigInteger =
                WaitOnTask (GetConfirmedTokenBalanceInternal web3) address
            return! faultTolerantEtherClient.Query<string,BigInteger>
                        (FaultTolerantParallelClientSettings currency)
                        address
                        (GetWeb3Funcs currency web3Func)
        }

    let EstimateTokenTransferFee (baseCurrency: Currency) (account: IAccount) (amount: decimal) destination
                                     : Async<HexBigInteger> =
        async {
            let web3Func (web3: Web3) (_: unit): HexBigInteger =
                let contractHandler = web3.Eth.GetContractHandler(TokenManager.DAI_CONTRACT_ADDRESS)
                let amountInWei = UnitConversion.Convert.ToWei(amount, UnitConversion.EthUnit.Ether)
                let transferFunctionMsg = TransferFunction(FromAddress = account.PublicAddress,
                                                           To = destination,
                                                           Value = amountInWei)
                WaitOnTask (fun _ -> contractHandler.EstimateGasAsync<TransferFunction> transferFunctionMsg) web3
            return! faultTolerantEtherClient.Query<unit,HexBigInteger>
                        (FaultTolerantParallelClientSettings baseCurrency)
                        ()
                        (GetWeb3Funcs account.Currency web3Func)
        }

    let private AverageGasPrice (gasPricesFromDifferentServers: List<HexBigInteger>): HexBigInteger =
        let sum = gasPricesFromDifferentServers.Select(fun hbi -> hbi.Value)
                                               .Aggregate(fun bi1 bi2 -> BigInteger.Add(bi1, bi2))
        let avg = BigInteger.Divide(sum, BigInteger(gasPricesFromDifferentServers.Length))
        HexBigInteger(avg)

    let GetGasPrice (currency: Currency)
        : Async<HexBigInteger> =
        async {
            let web3Func (web3: Web3) (_: unit): HexBigInteger =
                WaitOnTask web3.Eth.GasPrice.SendRequestAsync ()
            let minResponsesRequired = uint16 2
            return! faultTolerantEtherClient.Query<unit,HexBigInteger>
                        { FaultTolerantParallelClientSettings currency with
                              ConsistencyConfig = AverageBetweenResponses (minResponsesRequired, AverageGasPrice) }
                        ()
                        (GetWeb3Funcs currency web3Func)
        }

    let BroadcastTransaction (currency: Currency) transaction
        : Async<string> =
        let insufficientFundsMsg = "Insufficient funds"

        async {
            let web3Func (web3: Web3) (tx: string): string =
                WaitOnTask web3.Eth.Transactions.SendRawTransaction.SendRequestAsync tx
            try
                return! faultTolerantEtherClient.Query<string,string>
                            (FaultTolerantParallelClientSettings currency)
                            transaction
                            (GetWeb3Funcs currency web3Func)
            with
            | ex ->
                match FSharpUtil.FindException<Nethereum.JsonRpc.Client.RpcResponseException> ex with
                | None ->
                    return raise (FSharpUtil.ReRaise ex)
                | Some rpcResponseException ->
                    // FIXME: this is fragile, ideally should respond with an error code
                    if rpcResponseException.Message.StartsWith(insufficientFundsMsg,
                                                               StringComparison.InvariantCultureIgnoreCase) then
                        return raise InsufficientFunds
                    else
                        return raise (FSharpUtil.ReRaise ex)
        }<|MERGE_RESOLUTION|>--- conflicted
+++ resolved
@@ -171,13 +171,9 @@
                         if HttpRequestExceptionMatchesErrorCode httpReqEx (int HttpStatusCode.BadGateway) then
                             raise <| ServerUnreachableException(exMsg, httpReqEx)
                         if HttpRequestExceptionMatchesErrorCode httpReqEx (int HttpStatusCode.ServiceUnavailable) then
-<<<<<<< HEAD
                             raise <| ServerUnavailableException(exMsg, httpReqEx)
-=======
-                            raise (ServerUnavailableException(exMsg, httpReqEx))
                         if HttpRequestExceptionMatchesErrorCode httpReqEx (int HttpStatusCode.GatewayTimeout) then
-                            raise (ServerUnreachableException(exMsg, httpReqEx))
->>>>>>> 901cfbb8
+                            raise <| ServerUnreachableException(exMsg, httpReqEx)
 
                         // TODO: maybe in these cases below, blacklist the server somehow if it keeps giving this error:
                         if HttpRequestExceptionMatchesErrorCode httpReqEx (int HttpStatusCode.Forbidden) then
