﻿namespace GWallet.Backend

open System
open System.Net
open System.Net.Sockets

// https://en.wikipedia.org/wiki/List_of_HTTP_status_codes#Cloudflare
type CloudFlareError =
    | ConnectionTimeOut = 522
    | WebServerDown = 521
    | OriginUnreachable = 523
    | OriginSslHandshakeError = 525

type internal UnhandledSocketException =
    inherit Exception

    new(socketErrorCode: int, innerException: Exception) =
        { inherit Exception(sprintf "Backend not prepared for this SocketException with ErrorCode[%d]" socketErrorCode,
                                    innerException) }

type CommunicationUnsuccessfulException =
    inherit Exception

    new(message: string, innerException: Exception) = { inherit Exception(message, innerException) }
    new(message: string) = { inherit Exception(message) }
    new() = { inherit Exception() }

type BuggyExceptionFromOldMonoVersion (message: string, innerException: Exception) =
    inherit CommunicationUnsuccessfulException (message, innerException)

type ServerClosedConnectionEarlyException(message: string, innerException: Exception) =
    inherit CommunicationUnsuccessfulException (message, innerException)

type ServerRefusedException(message:string, innerException: Exception) =
   inherit CommunicationUnsuccessfulException (message, innerException)

type ServerTimedOutException =
   inherit CommunicationUnsuccessfulException

<<<<<<< HEAD
   new(message: string, innerException: Exception) = { inherit ConnectionUnsuccessfulException(message, innerException) }
   new(message) = { inherit ConnectionUnsuccessfulException(message) }

type ServerUnreachableException =
    inherit ConnectionUnsuccessfulException

    new(message: string, innerException: Exception) =
        {
            inherit ConnectionUnsuccessfulException(message, innerException)
        }
    new(message: string, httpStatusCode: HttpStatusCode, innerException: Exception) =
        {
            inherit ConnectionUnsuccessfulException(sprintf "%s (HttpErr: %s)" message (httpStatusCode.ToString()),
                                                    innerException)
        }
    new(message: string, cloudFlareError: CloudFlareError, innerException: Exception) =
        {
            inherit ConnectionUnsuccessfulException(sprintf "%s (CfErr: %s)" message (cloudFlareError.ToString()),
                                                    innerException)
        }
=======
   new(message: string, innerException: Exception) = { inherit CommunicationUnsuccessfulException(message, innerException) }
   new() = { inherit CommunicationUnsuccessfulException() }

type ServerUnreachableException(message:string, innerException: Exception) =
   inherit CommunicationUnsuccessfulException (message, innerException)

type ServerMisconfiguredException =
   inherit CommunicationUnsuccessfulException

   new (message:string, innerException: Exception) =
       { inherit CommunicationUnsuccessfulException (message, innerException) }
   new (message:string) =
       { inherit CommunicationUnsuccessfulException (message) }
>>>>>>> e76e1207

module Networking =

    // Ubuntu 18.04 LTS still brings a very old version of Mono (4.6.2) that doesn't have TLS1.2 support
    let Tls12Support =
        let monoVersion = Config.GetMonoVersion()
        not (Option.exists (fun monoVersion -> monoVersion < Version("4.8")) monoVersion)

    let FindBuggyException (ex: Exception) (newExceptionMsg): Option<Exception> =
        let isOldMonoWithBuggyAsync =
            let monoVersion = Config.GetMonoVersion()
            Option.exists (fun monoVersion -> monoVersion < Version("5.0")) monoVersion
        let rec findBuggyExceptions (ex: Exception): Option<Exception> =
            if null = ex then
                None
            // see https://bugzilla.xamarin.com/show_bug.cgi?id=41133 | https://sentry.io/organizations/nblockchain/issues/918478485/
            elif ex.GetType() = typeof<FieldAccessException> then
                Some ex
            // see https://github.com/Microsoft/visualfsharp/issues/2720
            elif ex.GetType() = typeof<Exception> && ex.Message = "Unexpected no result" then
                Some ex
            else
                findBuggyExceptions ex.InnerException

        if not isOldMonoWithBuggyAsync then
            None
        else
            match findBuggyExceptions ex with
            | None -> None
            | Some buggyEx ->
                BuggyExceptionFromOldMonoVersion(newExceptionMsg, buggyEx) :> Exception |> Some

    let FindExceptionToRethrow (ex: Exception) (newExceptionMsg): Option<Exception> =
        let maybeSocketException = FSharpUtil.FindException<SocketException> ex
        match maybeSocketException with
        | None ->
            FindBuggyException ex newExceptionMsg
        | Some socketException ->
            if socketException.ErrorCode = int SocketError.ConnectionRefused then
                ServerRefusedException(newExceptionMsg, ex) :> Exception |> Some
            elif socketException.ErrorCode = int SocketError.ConnectionReset then
                ServerRefusedException(newExceptionMsg, ex) :> Exception |> Some

            elif socketException.ErrorCode = int SocketError.TimedOut then
                ServerTimedOutException(newExceptionMsg, ex) :> Exception |> Some

            // probably misleading errorCode (see fixed mono bug: https://github.com/mono/mono/pull/8041 )
            // TODO: remove this when Mono X.Y (where X.Y=version to introduce this bugfix) is stable
            //       everywhere (probably 8 years from now?), and see if we catch it again in sentry
            elif socketException.ErrorCode = int SocketError.AddressFamilyNotSupported then
                ServerUnreachableException(newExceptionMsg, ex) :> Exception |> Some

            elif socketException.ErrorCode = int SocketError.HostUnreachable then
                ServerUnreachableException(newExceptionMsg, ex) :> Exception |> Some
            elif socketException.ErrorCode = int SocketError.NetworkUnreachable then
                ServerUnreachableException(newExceptionMsg, ex) :> Exception |> Some
            elif socketException.ErrorCode = int SocketError.AddressNotAvailable then
                ServerUnreachableException(newExceptionMsg, ex) :> Exception |> Some
            elif socketException.ErrorCode = int SocketError.NetworkDown then
                ServerUnreachableException(newExceptionMsg, ex) :> Exception |> Some
            elif socketException.ErrorCode = int SocketError.Shutdown then
                ServerClosedConnectionEarlyException(newExceptionMsg, ex) :> Exception |> Some
            elif socketException.ErrorCode = int SocketError.ProtocolOption then
                ServerUnreachableException(newExceptionMsg, ex) :> Exception |> Some

            else
                UnhandledSocketException(socketException.ErrorCode, ex) :> Exception |> Some
<|MERGE_RESOLUTION|>--- conflicted
+++ resolved
@@ -35,44 +35,38 @@
    inherit CommunicationUnsuccessfulException (message, innerException)
 
 type ServerTimedOutException =
-   inherit CommunicationUnsuccessfulException
+    inherit CommunicationUnsuccessfulException
 
-<<<<<<< HEAD
-   new(message: string, innerException: Exception) = { inherit ConnectionUnsuccessfulException(message, innerException) }
-   new(message) = { inherit ConnectionUnsuccessfulException(message) }
+    new(message: string, innerException: Exception) =
+        { inherit CommunicationUnsuccessfulException(message, innerException) }
+    new(message) =
+        { inherit CommunicationUnsuccessfulException(message) }
 
 type ServerUnreachableException =
-    inherit ConnectionUnsuccessfulException
+    inherit CommunicationUnsuccessfulException
 
     new(message: string, innerException: Exception) =
         {
-            inherit ConnectionUnsuccessfulException(message, innerException)
+            inherit CommunicationUnsuccessfulException(message, innerException)
         }
     new(message: string, httpStatusCode: HttpStatusCode, innerException: Exception) =
         {
-            inherit ConnectionUnsuccessfulException(sprintf "%s (HttpErr: %s)" message (httpStatusCode.ToString()),
+            inherit CommunicationUnsuccessfulException(sprintf "%s (HttpErr: %s)" message (httpStatusCode.ToString()),
                                                     innerException)
         }
     new(message: string, cloudFlareError: CloudFlareError, innerException: Exception) =
         {
-            inherit ConnectionUnsuccessfulException(sprintf "%s (CfErr: %s)" message (cloudFlareError.ToString()),
+            inherit CommunicationUnsuccessfulException(sprintf "%s (CfErr: %s)" message (cloudFlareError.ToString()),
                                                     innerException)
         }
-=======
-   new(message: string, innerException: Exception) = { inherit CommunicationUnsuccessfulException(message, innerException) }
-   new() = { inherit CommunicationUnsuccessfulException() }
-
-type ServerUnreachableException(message:string, innerException: Exception) =
-   inherit CommunicationUnsuccessfulException (message, innerException)
 
 type ServerMisconfiguredException =
    inherit CommunicationUnsuccessfulException
 
-   new (message:string, innerException: Exception) =
+   new (message: string, innerException: Exception) =
        { inherit CommunicationUnsuccessfulException (message, innerException) }
-   new (message:string) =
+   new (message: string) =
        { inherit CommunicationUnsuccessfulException (message) }
->>>>>>> e76e1207
 
 module Networking =
 
