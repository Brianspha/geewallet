﻿namespace GWallet.Backend

open System
open System.IO
open System.Reflection

module internal Config =

    // we might want to test with TestNet at some point, so this below is the key:
    // (but we would need to get a seed list of testnet electrum servers, and testnet(/ropsten/rinkeby?), first...)
    let BitcoinNet = NBitcoin.Network.Main
    let LitecoinNet = NBitcoin.Altcoins.Litecoin.Instance.Mainnet
    let EtcNet = Nethereum.Signer.Chain.ClassicMainNet
    let EthNet = Nethereum.Signer.Chain.MainNet

    let internal DebugLog =
#if DEBUG
        true
#else
        false
#endif

    let GetMonoVersion(): Option<Version> =
        let maybeMonoRuntime = Type.GetType "Mono.Runtime" |> Option.ofObj
        match maybeMonoRuntime with

        // this would happen in MS.NET (e.g. UWP/WPF)
        | None -> None

        | Some monoRuntime ->
            let maybeDisplayName =
                monoRuntime.GetMethod("GetDisplayName", BindingFlags.NonPublic ||| BindingFlags.Static) |> Option.ofObj

            match maybeDisplayName with
            // this would happen in Mono Android/iOS/macOS
            | None -> None

            | Some displayName ->
                // example: 5.12.0.309 (2018-02/39d89a335c8 Thu Sep 27 06:54:53 EDT 2018)
                let fullVersion = displayName.Invoke(null, null) :?> string
                let simpleVersion = fullVersion.Substring(0, fullVersion.IndexOf(' ')) |> Version
                simpleVersion |> Some

    // TODO: move to FaultTolerantParallelClient
    let internal DEFAULT_NETWORK_TIMEOUT = TimeSpan.FromSeconds 60.0

    let internal NUMBER_OF_RETRIES_TO_SAME_SERVERS = uint16 1

    let private isWindows =
        Path.DirectorySeparatorChar = '\\'

    let internal GetConfigDirForThisProgram() =
        let configPath =
            if not isWindows then
                Environment.GetFolderPath(Environment.SpecialFolder.ApplicationData)
            else //UWP
                Xamarin.Essentials.FileSystem.AppDataDirectory

        let configDir = DirectoryInfo(Path.Combine(configPath, "gwallet"))
        if not configDir.Exists then
            configDir.Create()
        configDir

    let private GetConfigDirForAccounts() =
        let configPath = GetConfigDirForThisProgram().FullName
        let configDir = DirectoryInfo(Path.Combine(configPath, "accounts"))
        if not configDir.Exists then
            configDir.Create()
        configDir

    let private GetConfigDir (currency: Currency) (accountKind: AccountKind) =
        let accountConfigDir = GetConfigDirForAccounts().FullName

        let baseConfigDir =
            match accountKind with
            | AccountKind.Normal ->
                accountConfigDir
            | AccountKind.ReadOnly ->
                Path.Combine(accountConfigDir, "readonly")
            | AccountKind.Archived ->
                Path.Combine(accountConfigDir, "archived")

        let configDir = Path.Combine(baseConfigDir, currency.ToString()) |> DirectoryInfo
        if not configDir.Exists then
            configDir.Create()
        configDir

    let GetAccountFiles (currencies: seq<Currency>) (accountKind: AccountKind): seq<FileRepresentation> =
        seq {
            for currency in currencies do
                for filePath in Directory.GetFiles (GetConfigDir currency accountKind).FullName do
                    yield {
                        Name = Path.GetFileName filePath
                        Content = (fun _ -> File.ReadAllText filePath)
                    }
        }

    let private GetFile (currency: Currency) (account: BaseAccount): FileInfo =
        let configDir, fileName = GetConfigDir currency account.Kind, account.AccountFile.Name
        Path.Combine(configDir.FullName, fileName) |> FileInfo

    let AddAccount (conceptAccount: ConceptAccount) (accountKind: AccountKind): FileRepresentation =
        let configDir = GetConfigDir conceptAccount.Currency accountKind
        let newAccountFile = Path.Combine(configDir.FullName, conceptAccount.FileRepresentation.Name) |> FileInfo
        if newAccountFile.Exists then
            raise AccountAlreadyAdded
        File.WriteAllText(newAccountFile.FullName, conceptAccount.FileRepresentation.Content())

        {
            Name = Path.GetFileName newAccountFile.FullName
            Content = fun _ -> File.ReadAllText newAccountFile.FullName
        }

<<<<<<< HEAD
    let internal Wipe(currency: Currency): unit =
        let configDirForAccounts = GetConfigDirForAccounts()
        Directory.Delete(configDirForAccounts.FullName, true) |> ignore

    let private GetFile (account: IAccount) =
        let configDir, fileName =
            match account with
            | :? NormalAccount as normalAccount ->
                normalAccount.AccountFile.Directory, normalAccount.AccountFile.Name
            | :? ReadOnlyAccount as readOnlyAccount ->
                let configDir = GetConfigDirForReadonlyAccountsOfThisCurrency(account.Currency)
                let fileName = account.PublicAddress
                configDir, fileName
            | :? ArchivedAccount as archivedAccount ->
                let configDir = GetConfigDirForArchivedAccountsOfThisCurrency(account.Currency)
                let fileName = account.PublicAddress
                configDir, fileName
            | _ -> failwith (sprintf "Account type not valid for archiving: %s. Please report this issue."
                       (account.GetType().FullName))
        Path.Combine(configDir.FullName, fileName)

    let AddNormalAccount conceptAccount =
        let configDir = GetConfigDirForNormalAccountsOfThisCurrency conceptAccount.Currency
        let fileName,jsonStoreContent = conceptAccount.FileNameAndContent
        let newAccountFile = Path.Combine(configDir.FullName, fileName)
        File.WriteAllText(newAccountFile, jsonStoreContent)
        FileInfo(newAccountFile)

    let RemoveNormal (account: NormalAccount) =
        let configFile = GetFile account
        if not (File.Exists configFile) then
            failwith (sprintf "File %s doesn't exist. Please report this issue." configFile)
=======
    // we don't expose this as public because we don't want to allow removing archived accounts
    let private RemoveAccount (account: BaseAccount): unit =
        let configFile = GetFile (account:>IAccount).Currency account
        if not configFile.Exists then
            failwithf "File %s doesn't exist. Please report this issue." configFile.FullName
>>>>>>> 0bce31bc
        else
            configFile.Delete()

    let RemoveNormalAccount (account: NormalAccount): unit =
        RemoveAccount account

    let RemoveReadOnlyAccount (account: ReadOnlyAccount): unit =
        RemoveAccount account<|MERGE_RESOLUTION|>--- conflicted
+++ resolved
@@ -111,46 +111,15 @@
             Content = fun _ -> File.ReadAllText newAccountFile.FullName
         }
 
-<<<<<<< HEAD
     let internal Wipe(currency: Currency): unit =
         let configDirForAccounts = GetConfigDirForAccounts()
         Directory.Delete(configDirForAccounts.FullName, true) |> ignore
 
-    let private GetFile (account: IAccount) =
-        let configDir, fileName =
-            match account with
-            | :? NormalAccount as normalAccount ->
-                normalAccount.AccountFile.Directory, normalAccount.AccountFile.Name
-            | :? ReadOnlyAccount as readOnlyAccount ->
-                let configDir = GetConfigDirForReadonlyAccountsOfThisCurrency(account.Currency)
-                let fileName = account.PublicAddress
-                configDir, fileName
-            | :? ArchivedAccount as archivedAccount ->
-                let configDir = GetConfigDirForArchivedAccountsOfThisCurrency(account.Currency)
-                let fileName = account.PublicAddress
-                configDir, fileName
-            | _ -> failwith (sprintf "Account type not valid for archiving: %s. Please report this issue."
-                       (account.GetType().FullName))
-        Path.Combine(configDir.FullName, fileName)
-
-    let AddNormalAccount conceptAccount =
-        let configDir = GetConfigDirForNormalAccountsOfThisCurrency conceptAccount.Currency
-        let fileName,jsonStoreContent = conceptAccount.FileNameAndContent
-        let newAccountFile = Path.Combine(configDir.FullName, fileName)
-        File.WriteAllText(newAccountFile, jsonStoreContent)
-        FileInfo(newAccountFile)
-
-    let RemoveNormal (account: NormalAccount) =
-        let configFile = GetFile account
-        if not (File.Exists configFile) then
-            failwith (sprintf "File %s doesn't exist. Please report this issue." configFile)
-=======
     // we don't expose this as public because we don't want to allow removing archived accounts
     let private RemoveAccount (account: BaseAccount): unit =
         let configFile = GetFile (account:>IAccount).Currency account
         if not configFile.Exists then
             failwithf "File %s doesn't exist. Please report this issue." configFile.FullName
->>>>>>> 0bce31bc
         else
             configFile.Delete()
 
