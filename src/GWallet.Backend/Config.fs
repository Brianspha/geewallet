﻿namespace GWallet.Backend

open System
open System.IO
open System.Linq
open System.Reflection

open Xamarin.Essentials

// TODO: make internal when tests don't depend on this anymore
module Config =

    // we might want to test with TestNet at some point, so this below is the key:
    // (but we would need to get a seed list of testnet electrum servers, and testnet(/ropsten/rinkeby?), first...)
    let BitcoinNet = NBitcoin.Network.Main
    let LitecoinNet = NBitcoin.Altcoins.Litecoin.Instance.Mainnet
    let EtcNet = Nethereum.Signer.Chain.ClassicMainNet
    let EthNet = Nethereum.Signer.Chain.MainNet

    // https://github.com/Nethereum/Nethereum/issues/509
    let EthTokenEstimationCouldBeBuggyAsInNotAccurate = true

    let internal DebugLog =
#if DEBUG
        true
#else
        false
#endif

    // NOTE: enabling this might look confusing because it only works for non-cache
    //       balances, so you might find discrepancies (e.g. the donut-chart-view)
    let internal NoNetworkBalanceForDebuggingPurposes = false

    let IsWindowsPlatform() =
        Path.DirectorySeparatorChar = '\\'

    let IsMacPlatform() =
        let macDirs = [ "/Applications"; "/System"; "/Users"; "/Volumes" ]
        match Environment.OSVersion.Platform with
        | PlatformID.MacOSX ->
            true
        | PlatformID.Unix ->
            if macDirs.All(fun dir -> Directory.Exists dir) then
                if not (DeviceInfo.Platform.Equals DevicePlatform.iOS) then
                    true
                else
                    false
            else
                false
        | _ ->
            false

    let GetMonoVersion(): Option<Version> =
        let maybeMonoRuntime = Type.GetType "Mono.Runtime" |> Option.ofObj
        match maybeMonoRuntime with

        // this would happen in MS.NET (e.g. UWP/WPF)
        | None -> None

        | Some monoRuntime ->
            let maybeDisplayName =
                monoRuntime.GetMethod("GetDisplayName", BindingFlags.NonPublic ||| BindingFlags.Static) |> Option.ofObj

            match maybeDisplayName with
            // this would happen in Mono Android/iOS/macOS
            | None -> None

            | Some displayName ->
                // example: 5.12.0.309 (2018-02/39d89a335c8 Thu Sep 27 06:54:53 EDT 2018)
                let fullVersion = displayName.Invoke(null, null) :?> string
                let simpleVersion = fullVersion.Substring(0, fullVersion.IndexOf(' ')) |> Version
                simpleVersion |> Some

    // TODO: make the tests instantiate Legacy or nonLegacyTcpClient themselves and test both from them
    let NewUtxoTcpClientDisabled =
<<<<<<< HEAD

        //in macOS, even if using Mono >5.18.0.240, we still get the same issue of receiving an empty string from the
        //"blockchain.scripthash.listunspent" stratum API, like: https://gitlab.com/knocte/geewallet/issues/54
=======
        //in macOS, even if using Mono >5.18.0.240 (e.g. 6.6.0.155 at the time of writing), we still get hangs
>>>>>>> 06a87500
        IsMacPlatform() ||

        //we need this check because older versions of Mono (such as 5.16, or Ubuntu 18.04 LTS's version: 4.6.2)
        //don't work with the new TCP client, only the legacy one works
        (Option.exists (fun monoVersion -> monoVersion < Version("5.18.0.240")) (GetMonoVersion()))

    // FIXME: make FaultTolerantParallelClient accept funcs that receive this as an arg, maybe 2x-ing it when a full
    //        round of failures has happened, as in, all servers failed
    let internal DEFAULT_NETWORK_TIMEOUT = TimeSpan.FromSeconds 30.0

    let internal NUMBER_OF_RETRIES_TO_SAME_SERVERS = 3u

    let private isWindows =
        Path.DirectorySeparatorChar = '\\'

    let internal GetConfigDirForThisProgram() =
        let configPath =
            if (not isWindows) || Xamarin.Essentials.DeviceInfo.Platform <> Xamarin.Essentials.DevicePlatform.UWP then
                Environment.GetFolderPath(Environment.SpecialFolder.ApplicationData)
            else //UWP
                Xamarin.Essentials.FileSystem.AppDataDirectory

        // TODO: rename to "geewallet", following a similar approach as DAI->SAI rename
        let configDir = DirectoryInfo(Path.Combine(configPath, "gwallet"))
        if not configDir.Exists then
            configDir.Create()
        configDir

    let private GetConfigDirForAccounts() =
        let configPath = GetConfigDirForThisProgram().FullName
        let configDir = DirectoryInfo(Path.Combine(configPath, "accounts"))
        if not configDir.Exists then
            configDir.Create()
        configDir

    let private GetConfigDir (currency: Currency) (accountKind: AccountKind) =
        let accountConfigDir = GetConfigDirForAccounts().FullName

        let baseConfigDir =
            match accountKind with
            | AccountKind.Normal ->
                accountConfigDir
            | AccountKind.ReadOnly ->
                Path.Combine(accountConfigDir, "readonly")
            | AccountKind.Archived ->
                Path.Combine(accountConfigDir, "archived")

        let configDir = Path.Combine(baseConfigDir, currency.ToString()) |> DirectoryInfo
        if not configDir.Exists then
            configDir.Create()
        configDir

    let RenameDaiAccountsToSai() =
        for accountKind in (AccountKind.All()) do
            let daiConfigDir = GetConfigDir Currency.DAI accountKind
            for originalAccountFilePath in Directory.GetFiles daiConfigDir.FullName do
                let saiConfigDir = GetConfigDir Currency.SAI accountKind
                let newPath = originalAccountFilePath.Replace(daiConfigDir.FullName, saiConfigDir.FullName)
                File.Move(originalAccountFilePath, newPath)

    let GetAccountFiles (currencies: seq<Currency>) (accountKind: AccountKind): seq<FileRepresentation> =
        seq {
            for currency in currencies do
                for filePath in Directory.GetFiles (GetConfigDir currency accountKind).FullName do
                    yield {
                        Name = Path.GetFileName filePath
                        Content = (fun _ -> File.ReadAllText filePath)
                    }
        }

    let private GetFile (currency: Currency) (account: BaseAccount): FileInfo =
        let configDir, fileName = GetConfigDir currency account.Kind, account.AccountFile.Name
        Path.Combine(configDir.FullName, fileName) |> FileInfo

    let AddAccount (conceptAccount: ConceptAccount) (accountKind: AccountKind): FileRepresentation =
        let configDir = GetConfigDir conceptAccount.Currency accountKind
        let newAccountFile = Path.Combine(configDir.FullName, conceptAccount.FileRepresentation.Name) |> FileInfo
        if newAccountFile.Exists then
            raise AccountAlreadyAdded
        File.WriteAllText(newAccountFile.FullName, conceptAccount.FileRepresentation.Content())

        {
            Name = Path.GetFileName newAccountFile.FullName
            Content = fun _ -> File.ReadAllText newAccountFile.FullName
        }

    let public Wipe (): unit =
        let configDirForAccounts = GetConfigDirForAccounts()
        Directory.Delete(configDirForAccounts.FullName, true) |> ignore

    // we don't expose this as public because we don't want to allow removing archived accounts
    let private RemoveAccount (account: BaseAccount): unit =
        let configFile = GetFile (account:>IAccount).Currency account
        if not configFile.Exists then
            failwithf "File %s doesn't exist. Please report this issue." configFile.FullName
        else
            configFile.Delete()

    let RemoveNormalAccount (account: NormalAccount): unit =
        RemoveAccount account

    let RemoveReadOnlyAccount (account: ReadOnlyAccount): unit =
        RemoveAccount account

    let ExtractEmbeddedResourceFileContents resourceName =
        let assembly = Assembly.GetExecutingAssembly()
        let allEmbeddedResources = assembly.GetManifestResourceNames()
        let resourceList = String.Join(",", allEmbeddedResources)
        let assemblyResourceName = allEmbeddedResources.FirstOrDefault(fun r -> r.EndsWith resourceName)
        if (assemblyResourceName = null) then
            failwithf "Embedded resource %s not found in %s. Resource list: %s"
                      resourceName
                      (assembly.ToString())
                      resourceList
        use stream = assembly.GetManifestResourceStream assemblyResourceName
        if (stream = null) then
            failwithf "Assertion failed: Embedded resource %s not found in %s. Resource list: %s"
                                  resourceName
                                  (assembly.ToString())
                                  resourceList
        use reader = new StreamReader(stream)
        reader.ReadToEnd()<|MERGE_RESOLUTION|>--- conflicted
+++ resolved
@@ -73,13 +73,7 @@
 
     // TODO: make the tests instantiate Legacy or nonLegacyTcpClient themselves and test both from them
     let NewUtxoTcpClientDisabled =
-<<<<<<< HEAD
-
-        //in macOS, even if using Mono >5.18.0.240, we still get the same issue of receiving an empty string from the
-        //"blockchain.scripthash.listunspent" stratum API, like: https://gitlab.com/knocte/geewallet/issues/54
-=======
         //in macOS, even if using Mono >5.18.0.240 (e.g. 6.6.0.155 at the time of writing), we still get hangs
->>>>>>> 06a87500
         IsMacPlatform() ||
 
         //we need this check because older versions of Mono (such as 5.16, or Ubuntu 18.04 LTS's version: 4.6.2)
