--- conflicted
+++ resolved
@@ -18,14 +18,8 @@
 // by using the '*' as shown below:
 // [<assembly: AssemblyVersion("1.0.*")>]
 
-
-<<<<<<< HEAD
 [<assembly: AssemblyVersion("0.3.1.1")>]
 [<assembly: AssemblyFileVersion("0.3.1.1")>]
-=======
-[<assembly: AssemblyVersion("0.2.2.2")>]
-[<assembly: AssemblyFileVersion("0.2.2.2")>]
->>>>>>> 01c3b218
 
 do
     ()